--- conflicted
+++ resolved
@@ -481,31 +481,18 @@
     # =========================================================================
 
     # Constants
-<<<<<<< HEAD
     struct += [('wr_chance', float64), ('wr_threshold', float64)]
-=======
-    struct += [("wr_threshold", float64), ("wr_target", float64)]
->>>>>>> 314d06ec
 
     # =========================================================================
     # Quasi Monte Carlo
     # =========================================================================
 
     # Mesh (for qmc source tallies)
-<<<<<<< HEAD
     
     mesh, Nx, Ny, Nz, Nt, Nmu, N_azi = make_type_mesh(
         card.technique['iqmc_mesh'])
     N_particle = card.setting['N_particle']
     Ng = card.materials[0]['G']
-=======
-    mesh, Nx, Ny, Nz, Nt, Nmu, N_azi = make_type_mesh(card.technique["iqmc_mesh"])
-    struct += [("iqmc_mesh", mesh)]
-
-    # Low-discprenecy sequence
-    N_particle = card.setting["N_particle"]
-    Ng = card.materials[0]["G"]
->>>>>>> 314d06ec
     N_dim = 6  # group, x, y, z, mu, phi
     if not card.technique['iQMC']:
         Nx = Ny = Nt = Nmu = N_azi = N_particle = Ng = N_dim = 0
@@ -513,18 +500,6 @@
     struct += [('iqmc_mesh', mesh)]
     # Low-discprenecy sequence
     # TODO: make N_dim an input setting
-<<<<<<< HEAD
-    struct += [('lds', float64, (N_particle, N_dim))]
-    # Source
-    struct += [('iqmc_source', float64, (Ng, Nt, Nx, Ny, Nz))]
-    struct += [('iqmc_fixed_source', float64, (Ng, Nt, Nx, Ny, Nz))]
-    struct += [('iqmc_material_idx', int64, (Nt, Nx, Ny, Nz))]
-    # TODO: Second scalar flux tally for k-eigenvalue problems
-    struct += [('iqmc_flux', float64, (Ng, Nt, Nx, Ny, Nz))]
-    struct += [('iqmc_flux_old', float64, (Ng, Nt, Nx, Ny, Nz))]
-    struct += [('iqmc_effective_scattering', float64, (Ng, Nt, Nx, Ny, Nz))]
-    struct += [('iqmc_effective_fission', float64, (Ng, Nt, Nx, Ny, Nz))]
-=======
     struct += [("lds", float64, (N_particle, N_dim))]
 
     # Source
@@ -538,7 +513,6 @@
     struct += [("iqmc_effective_scattering", float64, (Ng, Nt, Nx, Ny, Nz))]
     struct += [("iqmc_effective_fission", float64, (Ng, Nt, Nx, Ny, Nz))]
 
->>>>>>> 314d06ec
     # Constants
     struct += [
         ("iqmc_maxitt", int64),
