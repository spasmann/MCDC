--- conflicted
+++ resolved
@@ -1213,19 +1213,6 @@
         fixed_source = np.expand_dims(fixed_source, axis=ax)
         phi0 = np.expand_dims(phi0, axis=ax)
 
-<<<<<<< HEAD
-    ax_expand = []
-    if t is None:
-        ax_expand.append(0)
-    if x is None:
-        ax_expand.append(1)
-    if y is None:
-        ax_expand.append(2)
-    if z is None:
-        ax_expand.append(3)
-    for ax in ax_expand:
-        material_idx = np.expand_dims(material_idx, axis=ax)
-
     if krylov_restart is None:
         krylov_restart = maxitt
         
@@ -1236,12 +1223,6 @@
     card["iqmc_eigenmode_solver"] = eigenmode_solver
     card["iqmc_preconditioner_sweeps"] = preconditioner_sweeps
     card["iqmc_krylov_restart"] = krylov_restart
-=======
-    card["iqmc_flux"] = phi0
-    card["iqmc_fixed_source"] = fixed_source
-    card["fixed_source_solver"] = fixed_source_solver
-    card["eigenmode_solver"] = eigenmode_solver
->>>>>>> b443872d
 
 
 def weight_roulette(chance, wr_threshold):
