--- conflicted
+++ resolved
@@ -2588,14 +2588,6 @@
     # source
     Q = mcdc["technique"]["iqmc_source"]
     mesh = mcdc["technique"]["iqmc_mesh"]
-<<<<<<< HEAD
-    N_particle = mcdc["setting"]["N_particle"]
-    N_work = mcdc["mpi_work_size"]
-    mpi_rank = mcdc["mpi_rank"]
-    print("I'm rank ", mpi_rank)
-    lds = mcdc["technique"]["lds"]  # low discrepency sequence
-=======
->>>>>>> 53a02d13
     Nx = len(mesh["x"]) - 1
     Ny = len(mesh["y"]) - 1
     Nz = len(mesh["z"]) - 1
@@ -2608,12 +2600,8 @@
     yb = mesh["y"][-1]
     za = mesh["z"][0]
     zb = mesh["z"][-1]
-<<<<<<< HEAD
-    for n in range(N_work):
-=======
 
     for n in range(start, stop):
->>>>>>> 53a02d13
         # Create new particle
         P_new = np.zeros(1, dtype=type_.particle_record)[0]
         # assign direction
