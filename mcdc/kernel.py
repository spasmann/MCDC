import math, numba

from mpi4py import MPI
from numba import (
    int64,
    literal_unroll,
    njit,
    objmode,
    uint64,
)

import mcdc.adapt as adapt
import mcdc.geometry as geometry
import mcdc.mesh as mesh_
import mcdc.physics as physics
import mcdc.type_ as type_

from mcdc.adapt import toggle, for_cpu, for_gpu
from mcdc.algorithm import binary_search, binary_search_with_length
from mcdc.constant import *
from mcdc.print_ import print_error, print_msg

# =============================================================================
# Domain Decomposition
# =============================================================================

# =============================================================================
# Domain crossing event
# =============================================================================


@toggle("domain_decomp")
def domain_crossing(P_arr, prog):
    mcdc = adapt.mcdc_global(prog)
    P = P_arr[0]
    # Domain mesh crossing
    seed = P["rng_seed"]
    max_size = mcdc["technique"]["dd_exchange_rate"]
    if mcdc["technique"]["domain_decomposition"]:
        mesh = mcdc["technique"]["dd_mesh"]
        # Determine which dimension is crossed
        ix, iy, iz, it, outside = mesh_.structured.get_indices(P_arr, mesh)

        d_idx = mcdc["dd_idx"]
        d_Nx = mcdc["technique"]["dd_mesh"]["x"].size - 1
        d_Ny = mcdc["technique"]["dd_mesh"]["y"].size - 1
        d_Nz = mcdc["technique"]["dd_mesh"]["z"].size - 1

        d_iz = int(d_idx / (d_Nx * d_Ny))
        d_iy = int((d_idx - d_Nx * d_Ny * d_iz) / d_Nx)
        d_ix = int(d_idx - d_Nx * d_Ny * d_iz - d_Nx * d_iy)

        flag = MESH_NONE
        if d_ix != ix:
            flag = MESH_X
        elif d_iy != iy:
            flag = MESH_Y
        elif d_iz != iz:
            flag = MESH_Z

        # Score on tally
        if flag == MESH_X and P["ux"] > 0:
            add_particle(P_arr, mcdc["domain_decomp"]["bank_xp"])
            if get_bank_size(mcdc["domain_decomp"]["bank_xp"]) == max_size:
                dd_initiate_particle_send(prog)
        if flag == MESH_X and P["ux"] < 0:
            add_particle(P_arr, mcdc["domain_decomp"]["bank_xn"])
            if get_bank_size(mcdc["domain_decomp"]["bank_xn"]) == max_size:
                dd_initiate_particle_send(prog)
        if flag == MESH_Y and P["uy"] > 0:
            add_particle(P_arr, mcdc["domain_decomp"]["bank_yp"])
            if get_bank_size(mcdc["domain_decomp"]["bank_yp"]) == max_size:
                dd_initiate_particle_send(prog)
        if flag == MESH_Y and P["uy"] < 0:
            add_particle(P_arr, mcdc["domain_decomp"]["bank_yn"])
            if get_bank_size(mcdc["domain_decomp"]["bank_yn"]) == max_size:
                dd_initiate_particle_send(prog)
        if flag == MESH_Z and P["uz"] > 0:
            add_particle(P_arr, mcdc["domain_decomp"]["bank_zp"])
            if get_bank_size(mcdc["domain_decomp"]["bank_zp"]) == max_size:
                dd_initiate_particle_send(prog)
        if flag == MESH_Z and P["uz"] < 0:
            add_particle(P_arr, mcdc["domain_decomp"]["bank_zn"])
            if get_bank_size(mcdc["domain_decomp"]["bank_zn"]) == max_size:
                dd_initiate_particle_send(prog)
        P["alive"] = False


# =============================================================================
# Send full domain bank
# =============================================================================


requests = []


def save_request(req_pair):
    global requests

    updated_requests = []

    status = MPI.Status()
    for req, buf in requests:
        if not req.Test(status):
            updated_requests.append((req, buf))

    updated_requests.append(req_pair)
    requests = updated_requests


def clear_requests():
    global requests
    for req, buf in requests:
        req.Free()

    requests = []


@njit
def dd_check_halt(mcdc):
    return mcdc["domain_decomp"]["work_done"]


@njit
def dd_check_in(mcdc):
    mcdc["domain_decomp"]["send_count"] = 0
    mcdc["domain_decomp"]["recv_count"] = 0
    mcdc["domain_decomp"]["send_total"] = 0
    mcdc["domain_decomp"]["rank_busy"] = True

    with objmode(rank="int64", total="int64"):
        rank = MPI.COMM_WORLD.Get_rank()
        total = MPI.COMM_WORLD.Get_size()

    if rank == 0:
        mcdc["domain_decomp"]["busy_total"] = total
    else:
        mcdc["domain_decomp"]["busy_total"] = 0


@njit
def dd_check_out(mcdc):
    with objmode():
        rank = MPI.COMM_WORLD.Get_rank()
        send_count = mcdc["domain_decomp"]["send_count"]
        recv_count = mcdc["domain_decomp"]["recv_count"]
        send_total = mcdc["domain_decomp"]["send_total"]
        busy_total = mcdc["domain_decomp"]["busy_total"]
        rank_busy = mcdc["domain_decomp"]["rank_busy"]

        if send_count != 0:
            print(
                f"Domain decomposed loop closed out with non-zero send count {send_count} in rank {rank}"
            )
            mcdc["domain_decomp"]["send_count"] = 0

        if recv_count != 0:
            print(
                f"Domain decomposed loop closed out with non-zero recv count {recv_count} in rank {rank}"
            )
            mcdc["domain_decomp"]["recv_count"] = 0

        if send_total != 0:
            print(
                f"Domain decomposed loop closed out with non-zero send total {send_total} in rank {rank}"
            )
            mcdc["domain_decomp"]["send_total"] = 0

        if busy_total != 0:
            print(
                f"Domain decomposed loop closed out with non-zero busy total {busy_total} in rank {rank}"
            )
            mcdc["domain_decomp"]["busy_total"] = 0

        if rank_busy:
            print(
                f"Domain decomposed loop closed out with rank {rank} still marked as busy"
            )
            mcdc["domain_decomp"]["rank_busy"] = 0

        clear_requests()


@njit
def dd_signal_halt(mcdc):

    with objmode():
        for rank in range(1, MPI.COMM_WORLD.Get_size()):
            dummy_buff = np.zeros((1,), dtype=np.int32)
            MPI.COMM_WORLD.Send(dummy_buff, dest=rank, tag=3)

    mcdc["domain_decomp"]["work_done"] = True


@njit
def dd_signal_block(mcdc):

    with objmode(rank="int64"):
        rank = MPI.COMM_WORLD.Get_rank()

    send_delta = (
        mcdc["domain_decomp"]["send_count"] - mcdc["domain_decomp"]["recv_count"]
    )
    if rank == 0:
        mcdc["domain_decomp"]["send_total"] += send_delta
        mcdc["domain_decomp"]["busy_total"] -= 1
    else:
        with objmode():
            buff = np.zeros((1,), dtype=type_.dd_turnstile_event)
            buff[0]["busy_delta"] = -1
            buff[0]["send_delta"] = send_delta
            req = MPI.COMM_WORLD.Isend(
                [buff, type_.dd_turnstile_event_mpi], dest=0, tag=2
            )
            save_request((req, buff))

    mcdc["domain_decomp"]["send_count"] = 0
    mcdc["domain_decomp"]["recv_count"] = 0

    if (
        (rank == 0)
        and (mcdc["domain_decomp"]["busy_total"] == 0)
        and (mcdc["domain_decomp"]["send_total"] == 0)
    ):
        dd_signal_halt(mcdc)


@njit
def dd_signal_unblock(mcdc):

    with objmode(rank="int64"):
        rank = MPI.COMM_WORLD.Get_rank()

    send_delta = (
        mcdc["domain_decomp"]["send_count"] - mcdc["domain_decomp"]["recv_count"]
    )

    if rank == 0:
        mcdc["domain_decomp"]["send_total"] += send_delta
        mcdc["domain_decomp"]["busy_total"] += 1
        if (mcdc["domain_decomp"]["busy_total"] == 0) and (
            mcdc["domain_decomp"]["send_total"] == 0
        ):
            dd_signal_halt(mcdc)
    else:
        with objmode():
            buff = np.zeros((1,), dtype=type_.dd_turnstile_event)
            buff[0]["busy_delta"] = 1
            buff[0]["send_delta"] = send_delta
            req = MPI.COMM_WORLD.Isend(
                [buff, type_.dd_turnstile_event_mpi], dest=0, tag=2
            )
            save_request((req, buff))
    mcdc["domain_decomp"]["send_count"] = 0
    mcdc["domain_decomp"]["recv_count"] = 0


@njit
def dd_distribute_bank(mcdc, bank, dest_list):

    with objmode(send_delta="int64"):
        dest_count = len(dest_list)
        send_delta = 0

        for i, dest in enumerate(dest_list):
            size = get_bank_size(bank)
            ratio = int(size / dest_count)
            start = ratio * i
            end = start + ratio
            if i == dest_count - 1:
                end = size
            sub_bank = np.array(bank["particles"][start:end])
            if sub_bank.shape[0] > 0:
                req = MPI.COMM_WORLD.Isend(
                    [sub_bank, type_.particle_record_mpi], dest=dest, tag=1
                )
                save_request((req, sub_bank))
                send_delta += end - start

    mcdc["domain_decomp"]["send_count"] += send_delta
    set_bank_size(bank, 0)


@for_gpu()
def dd_initiate_particle_send(prog):
    adapt.halt_early(prog)


@for_cpu()
def dd_initiate_particle_send(prog):
    dd_particle_send(prog)


@njit
def dd_particle_send(prog):
    mcdc = adapt.mcdc_global(prog)
    dd_distribute_bank(
        mcdc, mcdc["domain_decomp"]["bank_xp"], mcdc["technique"]["dd_xp_neigh"]
    )
    dd_distribute_bank(
        mcdc, mcdc["domain_decomp"]["bank_xn"], mcdc["technique"]["dd_xn_neigh"]
    )
    dd_distribute_bank(
        mcdc, mcdc["domain_decomp"]["bank_yp"], mcdc["technique"]["dd_yp_neigh"]
    )
    dd_distribute_bank(
        mcdc, mcdc["domain_decomp"]["bank_yn"], mcdc["technique"]["dd_yn_neigh"]
    )
    dd_distribute_bank(
        mcdc, mcdc["domain_decomp"]["bank_zp"], mcdc["technique"]["dd_zp_neigh"]
    )
    dd_distribute_bank(
        mcdc, mcdc["domain_decomp"]["bank_zn"], mcdc["technique"]["dd_zn_neigh"]
    )


# =============================================================================
# Receive particles and clear banks
# =============================================================================


@njit
def dd_get_recv_tag():

    with objmode(tag="int64"):
        status = MPI.Status()
        MPI.COMM_WORLD.Probe(status=status)
        tag = status.Get_tag()

    return tag


@njit
def dd_recv_particles(mcdc):

    buff = np.zeros(
        mcdc["domain_decomp"]["bank_zp"]["particles"].shape[0],
        dtype=type_.particle_record,
    )

    with objmode(size="int64"):
        status = MPI.Status()
        MPI.COMM_WORLD.Recv([buff, type_.particle_record_mpi], status=status)
        size = status.Get_count(type_.particle_record_mpi)
        rank = MPI.COMM_WORLD.Get_rank()

    mcdc["domain_decomp"]["recv_count"] += size

    # Set source bank from buffer
    for i in range(size):
        add_particle(buff[i : i + 1], mcdc["bank_active"])

    if (
        mcdc["domain_decomp"]["recv_count"] > 0
        and not mcdc["domain_decomp"]["rank_busy"]
    ):
        dd_signal_unblock(mcdc)
        mcdc["domain_decomp"]["rank_busy"] = True


@njit
def dd_recv_turnstile(mcdc):

    with objmode(busy_delta="int64", send_delta="int64"):
        event_buff = np.zeros((1,), dtype=type_.dd_turnstile_event)
        MPI.COMM_WORLD.Recv([event_buff, type_.dd_turnstile_event_mpi])
        busy_delta = event_buff[0]["busy_delta"]
        send_delta = event_buff[0]["send_delta"]
        rank = MPI.COMM_WORLD.Get_rank()
        busy_total = mcdc["domain_decomp"]["busy_total"]
        send_total = mcdc["domain_decomp"]["send_total"]

    mcdc["domain_decomp"]["busy_total"] += busy_delta
    mcdc["domain_decomp"]["send_total"] += send_delta

    if (mcdc["domain_decomp"]["busy_total"] == 0) and (
        mcdc["domain_decomp"]["send_total"] == 0
    ):
        dd_signal_halt(mcdc)


@njit
def dd_recv_halt(mcdc):

    with objmode():
        dummy_buff = np.zeros((1,), dtype=np.int32)
        MPI.COMM_WORLD.Recv(dummy_buff)
        work_done = 1
        rank = MPI.COMM_WORLD.Get_rank()

    mcdc["domain_decomp"]["work_done"] = True


@njit
def dd_recv(mcdc):

    if mcdc["domain_decomp"]["rank_busy"]:
        dd_signal_block(mcdc)
        mcdc["domain_decomp"]["rank_busy"] = False

    if not mcdc["domain_decomp"]["work_done"]:
        tag = dd_get_recv_tag()

        if tag == 1:
            dd_recv_particles(mcdc)
        elif tag == 2:
            dd_recv_turnstile(mcdc)
        elif tag == 3:
            dd_recv_halt(mcdc)


# =============================================================================
# Particle in domain
# =============================================================================


# Check if particle is in domain
@njit
def particle_in_domain(P_arr, mcdc):
    P = P_arr[0]
    d_idx = mcdc["dd_idx"]
    d_Nx = mcdc["technique"]["dd_mesh"]["x"].size - 1
    d_Ny = mcdc["technique"]["dd_mesh"]["y"].size - 1
    d_Nz = mcdc["technique"]["dd_mesh"]["z"].size - 1

    d_iz = int(d_idx / (d_Nx * d_Ny))
    d_iy = int((d_idx - d_Nx * d_Ny * d_iz) / d_Nx)
    d_ix = int(d_idx - d_Nx * d_Ny * d_iz - d_Nx * d_iy)

    mesh = mcdc["technique"]["dd_mesh"]
    x_cell, y_cell, z_cell, t_cell, outside = mesh_.structured.get_indices(P_arr, mesh)

    if d_ix == x_cell:
        if d_iy == y_cell:
            if d_iz == z_cell:
                return True
    return False


# =============================================================================
# Source in domain
# =============================================================================


# Check for source in domain
@njit
def source_in_domain(source, domain_mesh, d_idx):
    d_Nx = domain_mesh["x"].size - 1
    d_Ny = domain_mesh["y"].size - 1
    d_Nz = domain_mesh["z"].size - 1

    d_iz = int(d_idx / (d_Nx * d_Ny))
    d_iy = int((d_idx - d_Nx * d_Ny * d_iz) / d_Nx)
    d_ix = int(d_idx - d_Nx * d_Ny * d_iz - d_Nx * d_iy)

    d_x = [domain_mesh["x"][d_ix], domain_mesh["x"][d_ix + 1]]
    d_y = [domain_mesh["y"][d_iy], domain_mesh["y"][d_iy + 1]]
    d_z = [domain_mesh["z"][d_iz], domain_mesh["z"][d_iz + 1]]

    if (
        d_x[0] <= source["box_x"][0] <= d_x[1]
        or d_x[0] <= source["box_x"][1] <= d_x[1]
        or (source["box_x"][0] < d_x[0] and source["box_x"][1] > d_x[1])
    ):
        if (
            d_y[0] <= source["box_y"][0] <= d_y[1]
            or d_y[0] <= source["box_y"][1] <= d_y[1]
            or (source["box_y"][0] < d_y[0] and source["box_y"][1] > d_y[1])
        ):
            if (
                d_z[0] <= source["box_z"][0] <= d_z[1]
                or d_z[0] <= source["box_z"][1] <= d_z[1]
                or (source["box_z"][0] < d_z[0] and source["box_z"][1] > d_z[1])
            ):
                return True
            else:
                return False
        else:
            return False
    else:
        return False


# =============================================================================
# Compute domain load
# =============================================================================


@njit
def domain_work(mcdc, domain, N):
    domain_mesh = mcdc["technique"]["dd_mesh"]

    d_Nx = domain_mesh["x"].size - 1
    d_Ny = domain_mesh["y"].size - 1
    d_Nz = domain_mesh["z"].size - 1
    work_start = 0
    for d_idx in range(domain):
        d_iz = int(d_idx / (d_Nx * d_Ny))
        d_iy = int((d_idx - d_Nx * d_Ny * d_iz) / d_Nx)
        d_ix = int(d_idx - d_Nx * d_Ny * d_iz - d_Nx * d_iy)

        d_x = [domain_mesh["x"][d_ix], domain_mesh["x"][d_ix + 1]]
        d_y = [domain_mesh["y"][d_iy], domain_mesh["y"][d_iy + 1]]
        d_z = [domain_mesh["z"][d_iz], domain_mesh["z"][d_iz + 1]]
        # Compute volumes of sources and numbers of particles

        Psum = 0

        Nm = 0
        num_source = 0
        for source in mcdc["sources"]:
            Psum += source["prob"]
            num_source += 1
        Vi = np.zeros(num_source)
        Vim = np.zeros(num_source)
        Ni = np.zeros(num_source)
        i = 0
        for source in mcdc["sources"]:
            Ni[i] = N * source["prob"] / Psum
            Vi[i] = 1
            Vim[i] = 1
            if source["box"] == True:
                xV = source["box_x"][1] - source["box_x"][0]
                if xV != 0:
                    Vi[i] *= xV
                    Vim[i] *= min(source["box_x"][1], d_x[1]) - max(
                        source["box_x"][0], d_x[0]
                    )
                yV = source["box_y"][1] - source["box_y"][0]
                if yV != 0:
                    Vi[i] *= yV
                    Vim[i] *= min(source["box_y"][1], d_y[1]) - max(
                        source["box_y"][0], d_y[0]
                    )
                zV = source["box_z"][1] - source["box_z"][0]
                if zV != 0:
                    Vi[i] *= zV
                    Vim[i] *= min(source["box_z"][1], d_z[1]) - max(
                        source["box_z"][0], d_z[0]
                    )
            if not source_in_domain(source, domain_mesh, d_idx):
                Vim[i] = 0
            i += 1
        for source in range(num_source):
            Nm += Ni[source] * Vim[source] / Vi[source]
        work_start += Nm
    d_idx = domain
    d_iz = int(mcdc["dd_idx"] / (d_Nx * d_Ny))
    d_iy = int((mcdc["dd_idx"] - d_Nx * d_Ny * d_iz) / d_Nx)
    d_ix = int(mcdc["dd_idx"] - d_Nx * d_Ny * d_iz - d_Nx * d_iy)

    d_x = [domain_mesh["x"][d_ix], domain_mesh["x"][d_ix + 1]]
    d_y = [domain_mesh["y"][d_iy], domain_mesh["y"][d_iy + 1]]
    d_z = [domain_mesh["z"][d_iz], domain_mesh["z"][d_iz + 1]]
    # Compute volumes of sources and numbers of particles
    num_source = len(mcdc["sources"])
    Vi = np.zeros(num_source)
    Vim = np.zeros(num_source)
    Ni = np.zeros(num_source)
    Psum = 0

    Nm = 0
    for source in mcdc["sources"]:
        Psum += source["prob"]
    i = 0
    for source in mcdc["sources"]:
        Ni[i] = N * source["prob"] / Psum
        Vi[i] = 1
        Vim[i] = 1

        if source["box"] == True:
            xV = source["box_x"][1] - source["box_x"][0]
            if xV != 0:
                Vi[i] *= xV
                Vim[i] *= min(source["box_x"][1], d_x[1]) - max(
                    source["box_x"][0], d_x[0]
                )
            yV = source["box_y"][1] - source["box_y"][0]
            if yV != 0:
                Vi[i] *= yV
                Vim[i] *= min(source["box_y"][1], d_y[1]) - max(
                    source["box_y"][0], d_y[0]
                )
            zV = source["box_z"][1] - source["box_z"][0]
            if zV != 0:
                Vi[i] *= zV
                Vim[i] *= min(source["box_z"][1], d_z[1]) - max(
                    source["box_z"][0], d_z[0]
                )
        i += 1
    for source in range(num_source):
        Nm += Ni[source] * Vim[source] / Vi[source]
    Nm /= mcdc["technique"]["dd_work_ratio"][domain]
    rank = mcdc["mpi_rank"]
    if mcdc["technique"]["dd_work_ratio"][domain] > 1:
        work_start += Nm * (rank - np.sum(mcdc["technique"]["dd_work_ratio"][0:d_idx]))
    total_v = 0
    for source in range(len(mcdc["sources"])):
        total_v += Vim[source]
    i = 0
    for source in mcdc["sources"]:
        if total_v != 0:
            source["prob"] *= 2 * Vim[i] / total_v
        i += 1
    return (int(Nm), int(work_start))


# =============================================================================
# Source particle in domain only
# =============================================================================


@njit()
def source_particle_dd(seed, mcdc):
    domain_mesh = mcdc["technique"]["dd_mesh"]
    d_idx = mcdc["dd_idx"]

    d_Nx = domain_mesh["x"].size - 1
    d_Ny = domain_mesh["y"].size - 1
    d_Nz = domain_mesh["z"].size - 1

    d_iz = int(mcdc["dd_idx"] / (d_Nx * d_Ny))
    d_iy = int((mcdc["dd_idx"] - d_Nx * d_Ny * d_iz) / d_Nx)
    d_ix = int(mcdc["dd_idx"] - d_Nx * d_Ny * d_iz - d_Nx * d_iy)

    d_x = [domain_mesh["x"][d_ix], domain_mesh["x"][d_ix + 1]]
    d_y = [domain_mesh["y"][d_iy], domain_mesh["y"][d_iy + 1]]
    d_z = [domain_mesh["z"][d_iz], domain_mesh["z"][d_iz + 1]]

    P_arr = np.zeros(1, dtype=type_.particle_record)
    P = P_arr[0]

    P["rng_seed"] = seed
    # Sample source
    xi = rng(P_arr)
    tot = 0.0
    for source in mcdc["sources"]:
        if source_in_domain(source, domain_mesh, d_idx):
            tot += source["prob"]
            if tot >= xi:
                break

    # Position
    if source["box"]:
        x = sample_uniform(
            max(source["box_x"][0], d_x[0]), min(source["box_x"][1], d_x[1]), P
        )
        y = sample_uniform(
            max(source["box_y"][0], d_y[0]), min(source["box_y"][1], d_y[1]), P
        )
        z = sample_uniform(
            max(source["box_z"][0], d_z[0]), min(source["box_z"][1], d_z[1]), P
        )

    else:
        x = source["x"]
        y = source["y"]
        z = source["z"]

    # Direction
    if source["isotropic"]:
        ux, uy, uz = sample_isotropic_direction(P_arr)
    elif source["white"]:
        ux, uy, uz = sample_white_direction(
            source["white_x"], source["white_y"], source["white_z"], P
        )
    else:
        ux = source["ux"]
        uy = source["uy"]
        uz = source["uz"]

    # Energy and time
    g = sample_discrete(source["group"], P_arr)
    t = sample_uniform(source["time"][0], source["time"][1], P_arr)

    # Make and return particle
    P["x"] = x
    P["y"] = y
    P["z"] = z
    P["t"] = t
    P["ux"] = ux
    P["uy"] = uy
    P["uz"] = uz
    P["g"] = g
    P["w"] = 1
    return P


@njit
def distribute_work_dd(N, mcdc, precursor=False):
    # Total # of work
    work_size_total = N

    if not mcdc["technique"]["dd_repro"]:
        work_size, work_start = domain_work(mcdc, mcdc["dd_idx"], N)
    else:
        work_start = 0
        work_size = work_size_total

    if not precursor:
        mcdc["mpi_work_start"] = work_start
        mcdc["mpi_work_size"] = work_size
        mcdc["mpi_work_size_total"] = work_size_total
    else:
        mcdc["mpi_work_start_precursor"] = work_start
        mcdc["mpi_work_size_precursor"] = work_size
        mcdc["mpi_work_size_total_precursor"] = work_size_total


# =============================================================================
# Random sampling
# =============================================================================


@njit
def sample_isotropic_direction(P_arr):
    P = P_arr[0]
    # Sample polar cosine and azimuthal angle uniformly
    mu = 2.0 * rng(P_arr) - 1.0
    azi = 2.0 * PI * rng(P_arr)

    # Convert to Cartesian coordinates
    c = (1.0 - mu**2) ** 0.5
    y = math.cos(azi) * c
    z = math.sin(azi) * c
    x = mu
    return x, y, z


@njit
def sample_white_direction(nx, ny, nz, P_arr):
    P = P_arr[0]
    # Sample polar cosine
    mu = math.sqrt(rng(P_arr))

    # Sample azimuthal direction
    azi = 2.0 * PI * rng(P_arr)
    cos_azi = math.cos(azi)
    sin_azi = math.sin(azi)
    Ac = (1.0 - mu**2) ** 0.5

    if nz != 1.0:
        B = (1.0 - nz**2) ** 0.5
        C = Ac / B

        x = nx * mu + (nx * nz * cos_azi - ny * sin_azi) * C
        y = ny * mu + (ny * nz * cos_azi + nx * sin_azi) * C
        z = nz * mu - cos_azi * Ac * B

    # If dir = 0i + 0j + k, interchange z and y in the formula
    else:
        B = (1.0 - ny**2) ** 0.5
        C = Ac / B

        x = nx * mu + (nx * ny * cos_azi - nz * sin_azi) * C
        z = nz * mu + (nz * ny * cos_azi + nx * sin_azi) * C
        y = ny * mu - cos_azi * Ac * B
    return x, y, z


@njit
def sample_uniform(a, b, P_arr):
    P = P_arr[0]
    return a + rng(P_arr) * (b - a)


# TODO: use cummulative density function and binary search
@njit
def sample_discrete(group, P_arr):
    P = P_arr[0]
    tot = 0.0
    xi = rng(P_arr)
    for i in range(group.shape[0]):
        tot += group[i]
        if tot > xi:
            return i


@njit
def sample_piecewise_linear(cdf, P_arr):
    P = P_arr[0]
    xi = rng(P_arr)

    # Get bin
    idx = binary_search(xi, cdf[1])

    # Linear interpolation
    x1 = cdf[1, idx]
    x2 = cdf[1, idx + 1]
    y1 = cdf[0, idx]
    y2 = cdf[0, idx + 1]
    return y1 + (xi - x1) * (y2 - y1) / (x2 - x1)


# =============================================================================
# Random number generator
#   LCG with hash seed-split
# =============================================================================


@njit
def wrapping_mul(a, b):
    return a * b


@njit
def wrapping_add(a, b):
    return a + b


def wrapping_mul_python(a, b):
    a = uint64(a)
    b = uint64(b)
    with np.errstate(all="ignore"):
        return a * b


def wrapping_add_python(a, b):
    a = uint64(a)
    b = uint64(b)
    with np.errstate(all="ignore"):
        return a + b


def adapt_rng(object_mode=False):
    global wrapping_add, wrapping_mul
    if object_mode:
        wrapping_add = wrapping_add_python
        wrapping_mul = wrapping_mul_python


@njit
def split_seed(key, seed):
    """murmur_hash64a"""
    multiplier = uint64(0xC6A4A7935BD1E995)
    length = uint64(8)
    rotator = uint64(47)
    key = uint64(key)
    seed = uint64(seed)

    hash_value = uint64(seed) ^ wrapping_mul(length, multiplier)

    key = wrapping_mul(key, multiplier)
    key ^= key >> rotator
    key = wrapping_mul(key, multiplier)
    hash_value ^= key
    hash_value = wrapping_mul(hash_value, multiplier)

    hash_value ^= hash_value >> rotator
    hash_value = wrapping_mul(hash_value, multiplier)
    hash_value ^= hash_value >> rotator
    return hash_value


@njit
def rng_(seed):
    seed = uint64(seed)
    return wrapping_add(wrapping_mul(RNG_G, seed), RNG_C) & RNG_MOD_MASK


@njit
def rng(state_arr):
    state = state_arr[0]
    state["rng_seed"] = rng_(state["rng_seed"])
    return state["rng_seed"] / RNG_MOD


@njit
def rng_from_seed(seed):
    return rng_(seed) / RNG_MOD


@njit
def rng_array(seed, shape, size):
    xi = np.zeros(size)
    for i in range(size):
        xi_seed = split_seed(i, seed)
        xi[i] = rng_from_seed(xi_seed)
    xi = xi.reshape(shape)
    return xi


# =============================================================================
# Particle source operations
# =============================================================================


@njit
def source_particle(P_rec_arr, seed, mcdc):
    P_rec = P_rec_arr[0]
    P_rec["rng_seed"] = seed

    # Sample source
    xi = rng(P_rec_arr)
    tot = 0.0
    for source in mcdc["sources"]:
        tot += source["prob"]
        if tot >= xi:
            break

    # Position
    if source["box"]:
        x = sample_uniform(source["box_x"][0], source["box_x"][1], P_rec_arr)
        y = sample_uniform(source["box_y"][0], source["box_y"][1], P_rec_arr)
        z = sample_uniform(source["box_z"][0], source["box_z"][1], P_rec_arr)
    else:
        x = source["x"]
        y = source["y"]
        z = source["z"]

    # Direction
    if source["isotropic"]:
        ux, uy, uz = sample_isotropic_direction(P_rec_arr)
    elif source["white"]:
        ux, uy, uz = sample_white_direction(
            source["white_x"], source["white_y"], source["white_z"], P_rec_arr
        )
    else:
        ux = source["ux"]
        uy = source["uy"]
        uz = source["uz"]

    # Energy and time
    if mcdc["setting"]["mode_MG"]:
        g = sample_discrete(source["group"], P_rec_arr)
        E = 0.0
    else:
        g = 0
        E = sample_piecewise_linear(source["energy"], P_rec_arr)

    # Time
    t = sample_uniform(source["time"][0], source["time"][1], P_rec_arr)

    # Make and return particle
    P_rec["x"] = x
    P_rec["y"] = y
    P_rec["z"] = z
    P_rec["t"] = t
    P_rec["ux"] = ux
    P_rec["uy"] = uy
    P_rec["uz"] = uz
    P_rec["g"] = g
    P_rec["E"] = E
    P_rec["w"] = 1.0


# =============================================================================
# Particle bank operations
# =============================================================================


@njit
def get_bank_size(bank):
    return bank["size"][0]


@njit
def set_bank_size(bank, value):
    bank["size"][0] = value


@njit
def add_bank_size(bank, value):
    return adapt.global_add(bank["size"], 0, value)


@for_cpu()
def full_bank_print(bank):
    with objmode():
        print_error("Particle %s bank is full." % bank["tag"])


@for_gpu()
def full_bank_print(bank):
    pass


@njit
def add_particle(P_arr, bank):
    P = P_arr[0]

    idx = add_bank_size(bank, 1)

    # Check if bank is full
    if idx >= bank["particles"].shape[0]:
        full_bank_print(bank)

    # Set particle
    copy_recordlike(bank["particles"][idx : idx + 1], P_arr)


@njit
def get_particle(P_arr, bank, mcdc):
    P = P_arr[0]

    idx = add_bank_size(bank, -1) - 1

    # Check if bank is empty
    if idx < 0:
        return False
        # with objmode():
        #    print_error("Particle %s bank is empty." % bank["tag"])

    # Set attribute
    P_rec = bank["particles"][idx]
    P["x"] = P_rec["x"]
    P["y"] = P_rec["y"]
    P["z"] = P_rec["z"]
    P["t"] = P_rec["t"]
    P["ux"] = P_rec["ux"]
    P["uy"] = P_rec["uy"]
    P["uz"] = P_rec["uz"]
    P["g"] = P_rec["g"]
    P["E"] = P_rec["E"]
    P["w"] = P_rec["w"]
    P["rng_seed"] = P_rec["rng_seed"]

    if mcdc["technique"]["iQMC"]:
        P["iqmc"]["w"] = P_rec["iqmc"]["w"]

    P["alive"] = True

    # Set default IDs and event
    P["material_ID"] = -1
    P["cell_ID"] = -1
    P["surface_ID"] = -1
    P["event"] = -1
    return True


@njit
def manage_particle_banks(seed, mcdc):
    # Record time
    if mcdc["mpi_master"]:
        with objmode(time_start="float64"):
            time_start = MPI.Wtime()

    if mcdc["setting"]["mode_eigenvalue"]:
        # Normalize weight
        normalize_weight(mcdc["bank_census"], mcdc["setting"]["N_particle"])

    # Population control
    if mcdc["technique"]["population_control"]:
        population_control(seed, mcdc)
    else:
        # Swap census and source bank
        size = get_bank_size(mcdc["bank_census"])
        set_bank_size(mcdc["bank_source"], size)
        mcdc["bank_source"]["particles"][:size] = mcdc["bank_census"]["particles"][
            :size
        ]

    # MPI rebalance
    if not mcdc["technique"]["domain_decomposition"]:
        bank_rebalance(mcdc)

    # Zero out census bank
    set_bank_size(mcdc["bank_census"], 0)

    # Manage IC bank
    if mcdc["technique"]["IC_generator"] and mcdc["cycle_active"]:
        manage_IC_bank(mcdc)

    # Accumulate time
    if mcdc["mpi_master"]:
        with objmode(time_end="float64"):
            time_end = MPI.Wtime()
        mcdc["runtime_bank_management"] += time_end - time_start


@njit
def manage_IC_bank(mcdc):
    # Buffer bank
    buff_n = np.zeros(
        mcdc["technique"]["IC_bank_neutron_local"]["particles"].shape[0],
        dtype=type_.particle_record,
    )
    buff_p = np.zeros(
        mcdc["technique"]["IC_bank_precursor_local"]["precursors"].shape[0],
        dtype=type_.precursor,
    )

    with objmode(Nn="int64", Np="int64"):
        # Create MPI-supported numpy object
        Nn = get_bank_size(mcdc["technique"]["IC_bank_neutron_local"])
        Np = get_bank_size(mcdc["technique"]["IC_bank_precursor_local"])

        neutrons = MPI.COMM_WORLD.gather(
            mcdc["technique"]["IC_bank_neutron_local"]["particles"][:Nn]
        )
        precursors = MPI.COMM_WORLD.gather(
            mcdc["technique"]["IC_bank_precursor_local"]["precursors"][:Np]
        )

        if mcdc["mpi_master"]:
            neutrons = np.concatenate(neutrons[:])
            precursors = np.concatenate(precursors[:])

            # Set output buffer
            Nn = neutrons.shape[0]
            Np = precursors.shape[0]
            for i in range(Nn):
                buff_n[i] = neutrons[i]
            for i in range(Np):
                buff_p[i] = precursors[i]

    # Set global bank from buffer
    if mcdc["mpi_master"]:
        start_n = add_bank_size(mcdc["technique"]["IC_bank_neutron"], Nn)
        start_p = add_bank_size(mcdc["technique"]["IC_bank_precursor"], Np)
        for i in range(Nn):
            mcdc["technique"]["IC_bank_neutron"]["particles"][start_n + i] = buff_n[i]
        for i in range(Np):
            mcdc["technique"]["IC_bank_precursor"]["precursors"][start_p + i] = buff_p[
                i
            ]

    # Reset local banks
    set_bank_size(mcdc["technique"]["IC_bank_neutron_local"], 0)
    set_bank_size(mcdc["technique"]["IC_bank_precursor_local"], 0)


@njit
def bank_scanning(bank, mcdc):
    N_local = get_bank_size(bank)

    # Starting index
    buff = np.zeros(1, dtype=np.int64)
    with objmode():
        MPI.COMM_WORLD.Exscan(np.array([N_local]), buff, MPI.SUM)
    idx_start = buff[0]

    # Global size
    buff[0] += N_local
    with objmode():
        MPI.COMM_WORLD.Bcast(buff, mcdc["mpi_size"] - 1)
    N_global = buff[0]

    return idx_start, N_local, N_global


@njit
def bank_scanning_weight(bank, mcdc):
    # Local weight CDF
    N_local = get_bank_size(bank)
    w_cdf = np.zeros(N_local + 1)
    for i in range(N_local):
        w_cdf[i + 1] = w_cdf[i] + bank["particles"][i]["w"]
    W_local = w_cdf[-1]

    # Starting weight
    buff = np.zeros(1, dtype=np.float64)
    with objmode():
        MPI.COMM_WORLD.Exscan(np.array([W_local]), buff, MPI.SUM)
    w_start = buff[0]
    w_cdf += w_start

    # Global weight
    buff[0] = w_cdf[-1]
    with objmode():
        MPI.COMM_WORLD.Bcast(buff, mcdc["mpi_size"] - 1)
    W_global = buff[0]

    return w_start, w_cdf, W_global


@njit
def bank_scanning_DNP(bank, mcdc):
    N_DNP_local = get_bank_size(bank)

    # Get sum of ceil-ed local DNP weights
    N_local = 0
    for i in range(N_DNP_local):
        DNP = bank["precursors"][i]
        N_local += math.ceil(DNP["w"])

    # Starting index
    buff = np.zeros(1, dtype=np.int64)
    with objmode():
        MPI.COMM_WORLD.Exscan(np.array([N_local]), buff, MPI.SUM)
    idx_start = buff[0]

    # Global size
    buff[0] += N_local
    with objmode():
        MPI.COMM_WORLD.Bcast(buff, mcdc["mpi_size"] - 1)
    N_global = buff[0]

    return idx_start, N_local, N_global


@njit
def normalize_weight(bank, norm):
    # Get total weight
    W = total_weight(bank)

    # Normalize weight
    for P in bank["particles"]:
        P["w"] *= norm / W


@njit
def total_weight(bank):
    # Local total weight
    W_local = np.zeros(1)
    for i in range(get_bank_size(bank)):
        W_local[0] += bank["particles"][i]["w"]

    # MPI Allreduce
    buff = np.zeros(1, np.float64)
    with objmode():
        MPI.COMM_WORLD.Allreduce(W_local, buff, MPI.SUM)
    return buff[0]


@njit
def allreduce(value):
    total = np.zeros(1, np.float64)
    with objmode():
        MPI.COMM_WORLD.Allreduce(np.array([value], np.float64), total, MPI.SUM)
    return total[0]


@njit
def allreduce_array(array):
    buff = np.zeros_like(array)
    with objmode():
        MPI.COMM_WORLD.Allreduce(np.array(array), buff, op=MPI.SUM)
    array[:] = buff


@njit
def bank_rebalance(mcdc):
    # Scan the bank
    idx_start, N_local, N = bank_scanning(mcdc["bank_source"], mcdc)
    idx_end = idx_start + N_local

    distribute_work(N, mcdc)

    # Rebalance not needed if there is only one rank
    if mcdc["mpi_size"] <= 1:
        return

    # Some constants
    work_start = mcdc["mpi_work_start"]
    work_end = work_start + mcdc["mpi_work_size"]
    left = mcdc["mpi_rank"] - 1
    right = mcdc["mpi_rank"] + 1

    # Need more or less?
    more_left = idx_start < work_start
    less_left = idx_start > work_start
    more_right = idx_end > work_end
    less_right = idx_end < work_end

    # Offside?
    offside_left = idx_end <= work_start
    offside_right = idx_start >= work_end

    # MPI nearest-neighbor send/receive
    buff = np.zeros(
        mcdc["bank_source"]["particles"].shape[0], dtype=type_.particle_record
    )

    with objmode(size="int64"):
        # Create MPI-supported numpy object
        size = get_bank_size(mcdc["bank_source"])
        bank = np.array(mcdc["bank_source"]["particles"][:size])

        # If offside, need to receive first
        if offside_left:
            # Receive from right
            bank = np.append(bank, MPI.COMM_WORLD.recv(source=right))
            less_right = False
        if offside_right:
            # Receive from left
            bank = np.insert(bank, 0, MPI.COMM_WORLD.recv(source=left))
            less_left = False

        # Send
        if more_left:
            n = work_start - idx_start
            request_left = MPI.COMM_WORLD.isend(bank[:n], dest=left)
            bank = bank[n:]
        if more_right:
            n = idx_end - work_end
            request_right = MPI.COMM_WORLD.isend(bank[-n:], dest=right)
            bank = bank[:-n]

        # Receive
        if less_left:
            bank = np.insert(bank, 0, MPI.COMM_WORLD.recv(source=left))
        if less_right:
            bank = np.append(bank, MPI.COMM_WORLD.recv(source=right))

        # Wait until sent massage is received
        if more_left:
            request_left.Wait()
        if more_right:
            request_right.Wait()

        # Set output buffer
        size = bank.shape[0]
        for i in range(size):
            buff[i] = bank[i]

    # Set source bank from buffer
    set_bank_size(mcdc["bank_source"], size)
    for i in range(size):
        mcdc["bank_source"]["particles"][i] = buff[i]


@njit
def distribute_work(N, mcdc, precursor=False):
    size = mcdc["mpi_size"]
    rank = mcdc["mpi_rank"]

    # Total # of work
    work_size_total = N

    # Evenly distribute work
    work_size = math.floor(N / size)

    # Starting index (based on even distribution)
    work_start = work_size * rank

    # Count reminder
    rem = N % size

    # Assign reminder and update starting index
    if rank < rem:
        work_size += 1
        work_start += rank
    else:
        work_start += rem

    if not precursor:
        mcdc["mpi_work_start"] = work_start
        mcdc["mpi_work_size"] = work_size
        mcdc["mpi_work_size_total"] = work_size_total
    else:
        mcdc["mpi_work_start_precursor"] = work_start
        mcdc["mpi_work_size_precursor"] = work_size
        mcdc["mpi_work_size_total_precursor"] = work_size_total


# =============================================================================
# IC generator
# =============================================================================


@for_cpu()
def pn_over_one():
    with objmode():
        print_error("Pn > 1.0.")


@for_gpu()
def pn_over_one():
    pass


@for_cpu()
def pp_over_one():
    with objmode():
        print_error("Pp > 1.0.")


@for_gpu()
def pp_over_one():
    pass


@njit
def bank_IC(P_arr, prog):
    P = P_arr[0]

    mcdc = adapt.mcdc_global(prog)

    # TODO: Consider multi-nuclide material
    material = mcdc["nuclides"][P["material_ID"]]

    # =========================================================================
    # Neutron
    # =========================================================================

    # Neutron weight
    g = P["g"]
    SigmaT = material["total"][g]
    weight = P["w"]
    flux = weight / SigmaT
    v = material["speed"][g]
    wn = flux / v

    # Neutron target weight
    Nn = mcdc["technique"]["IC_N_neutron"]
    tally_n = mcdc["technique"]["IC_neutron_density"]
    N_cycle = mcdc["setting"]["N_active"]
    wn_prime = tally_n * N_cycle / Nn

    # Sampling probability
    Pn = wn / wn_prime

    # TODO: Splitting for Pn > 1.0
    if Pn > 1.0:
        pn_over_one()

    # Sample particle
    if rng(P_arr) < Pn:
        P_new_arr = adapt.local_array(1, type_.particle)
        P_new = P_new_arr[0]
        split_as_record(P_new_arr, P_arr)
        P_new["w"] = 1.0
        P_new["t"] = 0.0
        adapt.add_IC(P_new_arr, prog)

        # Accumulate fission
        SigmaF = material["fission"][g]
        # mcdc["technique"]["IC_fission_score"][0] += v * SigmaF
        adapt.global_add(mcdc["technique"]["IC_fission_score"], 0, v * SigmaF)

    # =========================================================================
    # Precursor
    # =========================================================================

    # Sample precursor?
    Np = mcdc["technique"]["IC_N_precursor"]
    if Np == 0:
        return

    # Precursor weight
    J = material["J"]
    nu_d = material["nu_d"][g]
    SigmaF = material["fission"][g]
    decay = material["decay"]
    total = 0.0
    for j in range(J):
        total += nu_d[j] / decay[j]
    wp = flux * total * SigmaF / mcdc["k_eff"]

    # Material has no precursor
    if total == 0.0:
        return

    # Precursor target weight
    tally_C = mcdc["technique"]["IC_precursor_density"]
    wp_prime = tally_C * N_cycle / Np

    # Sampling probability
    Pp = wp / wp_prime

    # TODO: Splitting for Pp > 1.0
    if Pp > 1.0:
        pp_over_one()

    # Sample precursor
    if rng(P_arr) < Pp:
        idx = add_bank_size(mcdc["technique"]["IC_bank_precursor_local"], 1)
        precursor = mcdc["technique"]["IC_bank_precursor_local"]["precursors"][idx]
        precursor["x"] = P["x"]
        precursor["y"] = P["y"]
        precursor["z"] = P["z"]
        precursor["w"] = wp_prime / wn_prime

        # Sample group
        xi = rng(P_arr) * total
        total = 0.0
        for j in range(J):
            total += nu_d[j] / decay[j]
            if total > xi:
                break
        precursor["g"] = j

        # Set inducing neutron group
        precursor["n_g"] = g


# =============================================================================
# Population control techniques
# =============================================================================
# TODO: Make it a stand-alone function that takes (bank_init, bank_final, M).
#       The challenge is in the use of type-dependent copy_record which is
#       required due to pure-Python behavior of taking things by reference.


@njit
def population_control(seed, mcdc):
    if mcdc["technique"]["pct"] == PCT_COMBING:
        pct_combing(seed, mcdc)
    elif mcdc["technique"]["pct"] == PCT_COMBING_WEIGHT:
        pct_combing_weight(seed, mcdc)


@njit
def pct_combing(seed, mcdc):
    bank_census = mcdc["bank_census"]
    M = mcdc["setting"]["N_particle"]
    bank_source = mcdc["bank_source"]

    # Scan the bank
    idx_start, N_local, N = bank_scanning(bank_census, mcdc)
    idx_end = idx_start + N_local

    # Teeth distance
    td = N / M

    # Update population control factor
    mcdc["technique"]["pc_factor"] *= td

    xi = rng_from_seed(seed)
    offset = xi * td

    # First hiting tooth
    tooth_start = math.ceil((idx_start - offset) / td)

    # Last hiting tooth
    tooth_end = math.floor((idx_end - offset) / td) + 1

    P_rec_arr = adapt.local_array(1, type_.particle_record)
    P_rec = P_rec_arr[0]

    # Locally sample particles from census bank
    set_bank_size(bank_source, 0)
    for i in range(tooth_start, tooth_end):
        tooth = i * td + offset
        idx = math.floor(tooth) - idx_start
        copy_recordlike(P_rec_arr, bank_census["particles"][idx : idx + 1])
        # Set weight
        P_rec["w"] *= td
        adapt.add_source(P_rec_arr, mcdc)


@njit
def pct_combing_weight(seed, mcdc):
    bank_census = mcdc["bank_census"]
    M = mcdc["setting"]["N_particle"]
    bank_source = mcdc["bank_source"]

    # Scan the bank based on weight
    w_start, w_cdf, W = bank_scanning_weight(bank_census, mcdc)
    w_end = w_cdf[-1]

    # Teeth distance
    td = W / M

    # Update population control factor
    mcdc["technique"]["pc_factor"] *= td

    # Tooth offset
    xi = rng_from_seed(seed)
    offset = xi * td

    # First hiting tooth
    tooth_start = math.ceil((w_start - offset) / td)

    # Last hiting tooth
    tooth_end = math.floor((w_end - offset) / td) + 1

    P_rec_arr = adapt.local_array(1, type_.particle_record)
    P_rec = P_rec_arr[0]

    # Locally sample particles from census bank
    set_bank_size(bank_source, 0)
    idx = 0
    for i in range(tooth_start, tooth_end):
        tooth = i * td + offset
        idx += binary_search(tooth, w_cdf[idx:])
        copy_recordlike(P_rec_arr, bank_census["particles"][idx : idx + 1])
        # Set weight
        P_rec["w"] = td
        adapt.add_source(P_rec_arr, mcdc)


# =============================================================================
# Particle operations
# =============================================================================


@njit
def move_particle(P_arr, distance, mcdc):
    P = P_arr[0]
    P["x"] += P["ux"] * distance
    P["y"] += P["uy"] * distance
    P["z"] += P["uz"] * distance
    P["t"] += distance / physics.get_speed(P_arr, mcdc)


@njit
def copy_recordlike(P_new_arr, P_rec_arr):
    P_new = P_new_arr[0]
    P_rec = P_rec_arr[0]
    P_new["x"] = P_rec["x"]
    P_new["y"] = P_rec["y"]
    P_new["z"] = P_rec["z"]
    P_new["t"] = P_rec["t"]
    P_new["ux"] = P_rec["ux"]
    P_new["uy"] = P_rec["uy"]
    P_new["uz"] = P_rec["uz"]
    P_new["g"] = P_rec["g"]
    P_new["E"] = P_rec["E"]
    P_new["w"] = P_rec["w"]
    P_new["rng_seed"] = P_rec["rng_seed"]
    P_new["iqmc"]["w"] = P_rec["iqmc"]["w"]


@njit
def copy_particle(P_new_arr, P_arr):
    P_new = P_new_arr[0]
    P = P_arr[0]
    P_new = P_new_arr[0]
    P_new["x"] = P["x"]
    P_new["y"] = P["y"]
    P_new["z"] = P["z"]
    P_new["t"] = P["t"]
    P_new["ux"] = P["ux"]
    P_new["uy"] = P["uy"]
    P_new["uz"] = P["uz"]
    P_new["g"] = P["g"]
    P_new["w"] = P["w"]
    P_new["alive"] = P["alive"]
    P_new["fresh"] = P["fresh"]
    P_new["material_ID"] = P["material_ID"]
    P_new["cell_ID"] = P["cell_ID"]
    P_new["surface_ID"] = P["surface_ID"]
    P_new["event"] = P["event"]
    P_new["rng_seed"] = P["rng_seed"]
    P_new["iqmc"]["w"] = P["iqmc"]["w"]


@njit
def recordlike_to_particle(P_new_arr, P_rec_arr):
    P_new = P_new_arr[0]
    P_rec = P_rec_arr[0]
    copy_recordlike(P_new_arr, P_rec_arr)
    P_new["fresh"] = True
    P_new["alive"] = True
    P_new["material_ID"] = -1
    P_new["cell_ID"] = -1
    P_new["surface_ID"] = -1
    P_new["event"] = -1


@njit
def split_as_record(P_new_rec_arr, P_rec_arr):
    P_rec = P_rec_arr[0]
    P_new_rec = P_new_rec_arr[0]
    copy_recordlike(P_new_rec_arr, P_rec_arr)
    P_new_rec["rng_seed"] = split_seed(P_rec["rng_seed"], SEED_SPLIT_PARTICLE)
    rng(P_rec_arr)


# =============================================================================
# Mesh operations
# =============================================================================


@njit
def mesh_get_angular_index(P_arr, mesh):
    P = P_arr[0]
    ux = P["ux"]
    uy = P["uy"]
    uz = P["uz"]

    P_mu = uz
    P_azi = math.acos(ux / math.sqrt(ux * ux + uy * uy))
    if uy < 0.0:
        P_azi *= -1

    mu = binary_search(P_mu, mesh["mu"])
    azi = binary_search(P_azi, mesh["azi"])
    return mu, azi


@njit
def mesh_get_energy_index(P_arr, mesh, mode_MG):
    P = P_arr[0]
    # Check if outside grid
    outside = False

    if mode_MG:
        return binary_search(P["g"], mesh["g"]), outside
    else:
        E = P["E"]
        if E < mesh["g"][0] or E > mesh["g"][-1]:
            outside = True
            return 0, outside
        return binary_search(P["E"], mesh["g"]), outside


# =============================================================================
# Tally operations
# =============================================================================


@njit
def score_mesh_tally(P_arr, distance, tally, data, mcdc):
    P = P_arr[0]
    tally_bin = data[TALLY]
    material = mcdc["materials"][P["material_ID"]]
    mesh = tally["filter"]
    stride = tally["stride"]

    # Particle 4D direction
    ux = P["ux"]
    uy = P["uy"]
    uz = P["uz"]
    ut = 1.0 / physics.get_speed(P_arr, mcdc)

    # Particle initial and final coordinate
    x = P["x"]
    y = P["y"]
    z = P["z"]
    t = P["t"]
    x_final = x + ux * distance
    y_final = y + uy * distance
    z_final = z + uz * distance
    t_final = t + ut * distance

    # Easily identified tally bin indices
    mu, azi = mesh_get_angular_index(P_arr, mesh)
    g, outside_energy = mesh_get_energy_index(P_arr, mesh, mcdc["setting"]["mode_MG"])

    # Get starting indices
    ix, iy, iz, it, outside = mesh_.structured.get_indices(P_arr, mesh)

    # Outside grid?
    if outside or outside_energy:
        return

    # The tally index
    idx = (
        stride["tally"]
        + mu * stride["mu"]
        + azi * stride["azi"]
        + g * stride["g"]
        + it * stride["t"]
        + ix * stride["x"]
        + iy * stride["y"]
        + iz * stride["z"]
    )

    # Sweep through the distance
    distance_swept = 0.0
    while distance_swept < distance:
        # Find distances to the mesh grids
        if ux == 0.0:
            dx = INF
        else:
            if ux > 0.0:
                x_next = min(mesh["x"][ix + 1], x_final)
            else:
                x_next = max(mesh["x"][ix], x_final)
            dx = (x_next - x) / ux
        if uy == 0.0:
            dy = INF
        else:
            if uy > 0.0:
                y_next = min(mesh["y"][iy + 1], y_final)
            else:
                y_next = max(mesh["y"][iy], y_final)
            dy = (y_next - y) / uy
        if uz == 0.0:
            dz = INF
        else:
            if uz > 0.0:
                z_next = min(mesh["z"][iz + 1], z_final)
            else:
                z_next = max(mesh["z"][iz], z_final)
            dz = (z_next - z) / uz
        dt = (min(mesh["t"][it + 1], t_final) - t) / ut

        # Get the grid crossed
        distance_scored = INF
        mesh_crossed = MESH_NONE
        if dx <= distance_scored:
            mesh_crossed = MESH_X
            distance_scored = dx
        if dy <= distance_scored:
            mesh_crossed = MESH_Y
            distance_scored = dy
        if dz <= distance_scored:
            mesh_crossed = MESH_Z
            distance_scored = dz
        if dt <= distance_scored:
            mesh_crossed = MESH_T
            distance_scored = dt

        # Score
        flux = distance_scored * P["w"]
        for i in range(tally["N_score"]):
            score_type = tally["scores"][i]
            if score_type == SCORE_FLUX:
                score = flux
            elif score_type == SCORE_TOTAL:
                SigmaT = get_MacroXS(XS_TOTAL, material, P_arr, mcdc)
                score = flux * SigmaT
            elif score_type == SCORE_FISSION:
                SigmaF = get_MacroXS(XS_FISSION, material, P_arr, mcdc)
                score = flux * SigmaF
            adapt.global_add(tally_bin, (TALLY_SCORE, idx + i), score)

        # Accumulate distance swept
        distance_swept += distance_scored

        # Move the 4D position
        x += distance_scored * ux
        y += distance_scored * uy
        z += distance_scored * uz
        t += distance_scored * ut

        # Increment index and check if out of bound
        if mesh_crossed == MESH_X:
            if ux > 0.0:
                ix += 1
                if ix == len(mesh["x"]) - 1:
                    break
                idx += stride["x"]
            else:
                ix -= 1
                if ix == -1:
                    break
                idx -= stride["x"]
        elif mesh_crossed == MESH_Y:
            if uy > 0.0:
                iy += 1
                if iy == len(mesh["y"]) - 1:
                    break
                idx += stride["y"]
            else:
                iy -= 1
                if iy == -1:
                    break
                idx -= stride["y"]
        elif mesh_crossed == MESH_Z:
            if uz > 0.0:
                iz += 1
                if iz == len(mesh["z"]) - 1:
                    break
                idx += stride["z"]
            else:
                iz -= 1
                if iz == -1:
                    break
                idx -= stride["z"]
        elif mesh_crossed == MESH_T:
            it += 1
            if it == len(mesh["t"]) - 1:
                break
            idx += stride["t"]


@njit
def score_surface_tally(P_arr, surface, tally, data, mcdc):
    # TODO: currently not supporting filters
    P = P_arr[0]

    tally_bin = data[TALLY]
    stride = tally["stride"]

    # The tally index
    idx = stride["tally"]

    # Flux
    mu = geometry.surface_normal_component(P_arr, surface)
    flux = P["w"] / abs(mu)

    # Score
    for i in range(tally["N_score"]):
        score_type = tally["scores"][i]
        if score_type == SCORE_FLUX:
            score = flux
        elif score_type == SCORE_NET_CURRENT:
            score = flux * mu
        adapt.global_add(tally_bin, (TALLY_SCORE, idx + i), score)


@njit
def tally_reduce(data, mcdc):
    tally_bin = data[TALLY]
    N_bin = tally_bin.shape[1]

    # Normalize
    N_particle = mcdc["setting"]["N_particle"]
    for i in range(N_bin):
        tally_bin[TALLY_SCORE][i] /= N_particle

    if not mcdc["technique"]["domain_decomposition"]:
        # MPI Reduce
        buff = np.zeros_like(tally_bin[TALLY_SCORE])
        with objmode():
            MPI.COMM_WORLD.Reduce(tally_bin[TALLY_SCORE], buff, MPI.SUM, 0)
        tally_bin[TALLY_SCORE][:] = buff


@njit
def tally_accumulate(data, mcdc):
    tally_bin = data[TALLY]
    N_bin = tally_bin.shape[1]

    for i in range(N_bin):
        # Accumulate score and square of score into sum and sum_sq
        score = tally_bin[TALLY_SCORE, i]
        tally_bin[TALLY_SUM, i] += score
        tally_bin[TALLY_SUM_SQ, i] += score * score

        # Reset score bin
        tally_bin[TALLY_SCORE, i] = 0.0


@njit
def tally_closeout(data, mcdc):
    tally = data[TALLY]
    N_history = mcdc["setting"]["N_particle"]

    if mcdc["setting"]["N_batch"] > 1:
        N_history = mcdc["setting"]["N_batch"]

    elif mcdc["setting"]["mode_eigenvalue"]:
        N_history = mcdc["setting"]["N_active"]

    elif not mcdc["technique"]["domain_decomposition"]:
        # MPI Reduce
        buff = np.zeros_like(tally[TALLY_SUM])
        buff_sq = np.zeros_like(tally[TALLY_SUM_SQ])
        with objmode():
            MPI.COMM_WORLD.Reduce(tally[TALLY_SUM], buff, MPI.SUM, 0)
            MPI.COMM_WORLD.Reduce(tally[TALLY_SUM_SQ], buff_sq, MPI.SUM, 0)
        tally[TALLY_SUM] = buff
        tally[TALLY_SUM_SQ] = buff_sq

    # Calculate and store statistics
    #   sum --> mean
    #   sum_sq --> standard deviation
    tally[TALLY_SUM] = tally[TALLY_SUM] / N_history
    tally[TALLY_SUM_SQ] = np.sqrt(
        (tally[TALLY_SUM_SQ] / N_history - np.square(tally[TALLY_SUM]))
        / (N_history - 1)
    )


# =============================================================================
# Eigenvalue tally operations
# =============================================================================


@njit
def eigenvalue_tally(P_arr, distance, mcdc):
    P = P_arr[0]
    material = mcdc["materials"][P["material_ID"]]
    flux = distance * P["w"]

    # Get nu-fission
    nuSigmaF = get_MacroXS(XS_NU_FISSION, material, P_arr, mcdc)

    # Fission production (needed even during inactive cycle)
    # mcdc["eigenvalue_tally_nuSigmaF"][0] += flux * nuSigmaF
    adapt.global_add(mcdc["eigenvalue_tally_nuSigmaF"], 0, flux * nuSigmaF)

    if mcdc["cycle_active"]:
        # Neutron density
        v = physics.get_speed(P_arr, mcdc)
        n_density = flux / v
        # mcdc["eigenvalue_tally_n"][0] += n_density
        adapt.global_add(mcdc["eigenvalue_tally_n"], 0, n_density)
        # Maximum neutron density
        if mcdc["n_max"] < n_density:
            mcdc["n_max"] = n_density

        # Precursor density
        J = material["J"]
        SigmaF = get_MacroXS(XS_FISSION, material, P_arr, mcdc)
        # Get the decay-wighted multiplicity
        total = 0.0
        if mcdc["setting"]["mode_MG"]:
            g = P["g"]
            for i in range(material["N_nuclide"]):
                ID_nuclide = material["nuclide_IDs"][i]
                nuclide = mcdc["nuclides"][ID_nuclide]
                for j in range(J):
                    nu_d = nuclide["nu_d"][g, j]
                    decay = nuclide["decay"][j]
                    total += nu_d / decay
        else:
            E = P["E"]
            for i in range(material["N_nuclide"]):
                ID_nuclide = material["nuclide_IDs"][i]
                nuclide = mcdc["nuclides"][ID_nuclide]
                for j in range(J):
                    nu_d = get_nu_group(NU_FISSION_DELAYED, nuclide, E, j)
                    decay = nuclide["ce_decay"][j]
                    total += nu_d / decay
        C_density = flux * total * SigmaF / mcdc["k_eff"]
        # mcdc["eigenvalue_tally_C"][0] += C_density
        adapt.global_add(mcdc["eigenvalue_tally_C"], 0, C_density)
        # Maximum precursor density
        if mcdc["C_max"] < C_density:
            mcdc["C_max"] = C_density


@njit
def eigenvalue_tally_closeout_history(mcdc):
    N_particle = mcdc["setting"]["N_particle"]

    idx_cycle = mcdc["idx_cycle"]

    # MPI Allreduce
    buff_nuSigmaF = np.zeros(1, np.float64)
    buff_n = np.zeros(1, np.float64)
    buff_nmax = np.zeros(1, np.float64)
    buff_C = np.zeros(1, np.float64)
    buff_Cmax = np.zeros(1, np.float64)
    buff_IC_fission = np.zeros(1, np.float64)
    with objmode():
        MPI.COMM_WORLD.Allreduce(
            np.array(mcdc["eigenvalue_tally_nuSigmaF"]), buff_nuSigmaF, MPI.SUM
        )
        if mcdc["cycle_active"]:
            MPI.COMM_WORLD.Allreduce(
                np.array(mcdc["eigenvalue_tally_n"]), buff_n, MPI.SUM
            )
            MPI.COMM_WORLD.Allreduce(np.array([mcdc["n_max"]]), buff_nmax, MPI.MAX)
            MPI.COMM_WORLD.Allreduce(
                np.array(mcdc["eigenvalue_tally_C"]), buff_C, MPI.SUM
            )
            MPI.COMM_WORLD.Allreduce(np.array([mcdc["C_max"]]), buff_Cmax, MPI.MAX)
            if mcdc["technique"]["IC_generator"]:
                MPI.COMM_WORLD.Allreduce(
                    np.array(mcdc["technique"]["IC_fission_score"]),
                    buff_IC_fission,
                    MPI.SUM,
                )

    # Update and store k_eff
    mcdc["k_eff"] = buff_nuSigmaF[0] / N_particle
    mcdc["k_cycle"][idx_cycle] = mcdc["k_eff"]

    # Normalize other eigenvalue/global tallies
    tally_n = buff_n[0] / N_particle
    tally_C = buff_C[0] / N_particle
    tally_IC_fission = buff_IC_fission[0]

    # Maximum densities
    mcdc["n_max"] = buff_nmax[0]
    mcdc["C_max"] = buff_Cmax[0]

    # Accumulate running average
    if mcdc["cycle_active"]:
        mcdc["k_avg"] += mcdc["k_eff"]
        mcdc["k_sdv"] += mcdc["k_eff"] * mcdc["k_eff"]
        mcdc["n_avg"] += tally_n
        mcdc["n_sdv"] += tally_n * tally_n
        mcdc["C_avg"] += tally_C
        mcdc["C_sdv"] += tally_C * tally_C

        N = 1 + mcdc["idx_cycle"] - mcdc["setting"]["N_inactive"]
        mcdc["k_avg_running"] = mcdc["k_avg"] / N
        if N == 1:
            mcdc["k_sdv_running"] = 0.0
        else:
            mcdc["k_sdv_running"] = math.sqrt(
                (mcdc["k_sdv"] / N - mcdc["k_avg_running"] ** 2) / (N - 1)
            )

        if mcdc["technique"]["IC_generator"]:
            mcdc["technique"]["IC_fission"] += tally_IC_fission

    # Reset accumulators
    mcdc["eigenvalue_tally_nuSigmaF"][0] = 0.0
    mcdc["eigenvalue_tally_n"][0] = 0.0
    mcdc["eigenvalue_tally_C"][0] = 0.0
    mcdc["technique"]["IC_fission_score"][0] = 0.0

    # =====================================================================
    # Gyration radius
    # =====================================================================

    if mcdc["setting"]["gyration_radius"]:
        # Center of mass
        N_local = get_bank_size(mcdc["bank_census"])
        total_local = np.zeros(4, np.float64)  # [x,y,z,W]
        total = np.zeros(4, np.float64)
        for i in range(N_local):
            P = mcdc["bank_census"]["particles"][i]
            total_local[0] += P["x"] * P["w"]
            total_local[1] += P["y"] * P["w"]
            total_local[2] += P["z"] * P["w"]
            total_local[3] += P["w"]
        # MPI Allreduce
        with objmode():
            MPI.COMM_WORLD.Allreduce(total_local, total, MPI.SUM)
        # COM
        W = total[3]
        com_x = total[0] / W
        com_y = total[1] / W
        com_z = total[2] / W

        # Distance RMS
        rms_local = np.zeros(1, np.float64)
        rms = np.zeros(1, np.float64)
        gr_type = mcdc["setting"]["gyration_radius_type"]
        if gr_type == GYRATION_RADIUS_ALL:
            for i in range(N_local):
                P = mcdc["bank_census"]["particles"][i]
                rms_local[0] += (
                    (P["x"] - com_x) ** 2
                    + (P["y"] - com_y) ** 2
                    + (P["z"] - com_z) ** 2
                ) * P["w"]
        elif gr_type == GYRATION_RADIUS_INFINITE_X:
            for i in range(N_local):
                P = mcdc["bank_census"]["particles"][i]
                rms_local[0] += ((P["y"] - com_y) ** 2 + (P["z"] - com_z) ** 2) * P["w"]
        elif gr_type == GYRATION_RADIUS_INFINITE_Y:
            for i in range(N_local):
                P = mcdc["bank_census"]["particles"][i]
                rms_local[0] += ((P["x"] - com_x) ** 2 + (P["z"] - com_z) ** 2) * P["w"]
        elif gr_type == GYRATION_RADIUS_INFINITE_Z:
            for i in range(N_local):
                P = mcdc["bank_census"]["particles"][i]
                rms_local[0] += ((P["x"] - com_x) ** 2 + (P["y"] - com_y) ** 2) * P["w"]
        elif gr_type == GYRATION_RADIUS_ONLY_X:
            for i in range(N_local):
                P = mcdc["bank_census"]["particles"][i]
                rms_local[0] += ((P["x"] - com_x) ** 2) * P["w"]
        elif gr_type == GYRATION_RADIUS_ONLY_Y:
            for i in range(N_local):
                P = mcdc["bank_census"]["particles"][i]
                rms_local[0] += ((P["y"] - com_y) ** 2) * P["w"]
        elif gr_type == GYRATION_RADIUS_ONLY_Z:
            for i in range(N_local):
                P = mcdc["bank_census"]["particles"][i]
                rms_local[0] += ((P["z"] - com_z) ** 2) * P["w"]

        # MPI Allreduce
        with objmode():
            MPI.COMM_WORLD.Allreduce(rms_local, rms, MPI.SUM)
        rms = math.sqrt(rms[0] / W)

        # Gyration radius
        mcdc["gyration_radius"][idx_cycle] = rms


@njit
def eigenvalue_tally_closeout(mcdc):
    N = mcdc["setting"]["N_active"]
    mcdc["n_avg"] /= N
    mcdc["C_avg"] /= N
    if N > 1:
        mcdc["n_sdv"] = math.sqrt((mcdc["n_sdv"] / N - mcdc["n_avg"] ** 2) / (N - 1))
        mcdc["C_sdv"] = math.sqrt((mcdc["C_sdv"] / N - mcdc["C_avg"] ** 2) / (N - 1))
    else:
        mcdc["n_sdv"] = 0.0
        mcdc["C_sdv"] = 0.0


# ======================================================================================
# Move to event
# ======================================================================================


@njit
def move_to_event(P_arr, data, mcdc):
    # ==================================================================================
    # Preparation (as needed)
    # ==================================================================================
    P = P_arr[0]

    # Multigroup preparation
    #   In MG mode, particle speed is material-dependent.
<<<<<<< HEAD
    #   If material is not identified yet, locate the particle.
    if mcdc["setting"]["mode_MG"] and P["material_ID"] == -1:
        if not geometry.locate_particle(P, mcdc):
            # Particle is lost
            P["event"] = EVENT_LOST
            return
=======
    if mcdc["setting"]["mode_MG"]:
        # If material is not identified yet, locate the particle
        if P["material_ID"] == -1:
            if not geometry.locate_particle(P_arr, mcdc):
                # Particle is lost
                P["event"] = EVENT_LOST
                return
>>>>>>> 64d24134

    # ==================================================================================
    # Geometry inspection
    # ==================================================================================
    #   - Set particle top cell and material IDs (if not lost)
    #   - Set surface ID (if surface hit)
    #   - Set particle boundary event (surface or lattice crossing, or lost)
    #   - Return distance to boundary (surface or lattice)

    d_boundary = geometry.inspect_geometry(P_arr, mcdc)

    # Particle is lost?
    if P["event"] == EVENT_LOST:
        return

    # ==================================================================================
    # Get distances to other events
    # ==================================================================================

    # Distance to domain
    speed = physics.get_speed(P_arr, mcdc)
    d_domain = INF
    if mcdc["technique"]["domain_decomposition"]:
        d_domain = mesh_.structured.get_crossing_distance(
            P_arr, speed, mcdc["technique"]["dd_mesh"]
        )

    # Distance to time boundary
    d_time_boundary = speed * (mcdc["setting"]["time_boundary"] - P["t"])

    # Distance to census time
    idx = mcdc["idx_census"]
    d_time_census = speed * (mcdc["setting"]["census_time"][idx] - P["t"])

    # Distance to next collision
    d_collision = distance_to_collision(P_arr, mcdc)

    # =========================================================================
    # Determine event(s)
    # =========================================================================
    # TODO: Make a function to better maintain the repeating operation

    distance = d_boundary

    # Check distance to domain
    if d_domain < distance - COINCIDENCE_TOLERANCE:
        distance = d_domain
        P["event"] = EVENT_DOMAIN_CROSSING
        P["surface_ID"] = -1
    elif geometry.check_coincidence(d_domain, distance):
        P["event"] += EVENT_DOMAIN_CROSSING

    # Check distance to collision
    if d_collision < distance - COINCIDENCE_TOLERANCE:
        distance = d_collision
        P["event"] = EVENT_COLLISION
        P["surface_ID"] = -1
    elif geometry.check_coincidence(d_collision, distance):
        P["event"] += EVENT_COLLISION

    # Check distance to time boundary
    if d_time_boundary < distance - COINCIDENCE_TOLERANCE:
        distance = d_time_boundary
        P["event"] = EVENT_TIME_BOUNDARY
        P["surface_ID"] = -1
    elif geometry.check_coincidence(d_time_boundary, distance):
        P["event"] += EVENT_TIME_BOUNDARY

    # Check distance to time census
    if d_time_census < distance - COINCIDENCE_TOLERANCE:
        distance = d_time_census
        P["event"] = EVENT_TIME_CENSUS
        P["surface_ID"] = -1
    elif geometry.check_coincidence(d_time_census, distance):
        P["event"] += EVENT_TIME_CENSUS

    # =========================================================================
    # Move particle
    # =========================================================================

    # Score tracklength tallies
    if mcdc["cycle_active"]:
        for tally in mcdc["mesh_tallies"]:
            score_mesh_tally(P_arr, distance, tally, data, mcdc)
    if mcdc["setting"]["mode_eigenvalue"]:
        eigenvalue_tally(P_arr, distance, mcdc)

    # Move particle
    move_particle(P_arr, distance, mcdc)


@njit
def distance_to_collision(P_arr, mcdc):
    P = P_arr[0]
    # Get total cross-section
    material = mcdc["materials"][P["material_ID"]]
    SigmaT = get_MacroXS(XS_TOTAL, material, P_arr, mcdc)

    # Vacuum material?
    if SigmaT == 0.0:
        return INF

    # Sample collision distance
    xi = rng(P_arr)
    distance = -math.log(xi) / SigmaT
    return distance


# =============================================================================
# Surface crossing
# =============================================================================


@njit
def surface_crossing(P_arr, data, prog):
    P = P_arr[0]
    mcdc = adapt.mcdc_global(prog)

    # Implement BC
    surface = mcdc["surfaces"][P["surface_ID"]]
    geometry.surface_bc(P_arr, surface)

    # Score tally
    for i in range(surface["N_tally"]):
        ID = surface["tally_IDs"][i]
        tally = mcdc["surface_tallies"][ID]
        score_surface_tally(P_arr, surface, tally, data, mcdc)

    # Need to check new cell later?
    if P["alive"] and not surface["BC"] == BC_REFLECTIVE:
        P["cell_ID"] = -1


# =============================================================================
# Collision
# =============================================================================


@njit
def collision(P_arr, mcdc):
    P = P_arr[0]
    # Get the reaction cross-sections
    material = mcdc["materials"][P["material_ID"]]
    g = P["g"]
    SigmaT = get_MacroXS(XS_TOTAL, material, P_arr, mcdc)
    SigmaS = get_MacroXS(XS_SCATTER, material, P_arr, mcdc)
    SigmaC = get_MacroXS(XS_CAPTURE, material, P_arr, mcdc)
    SigmaF = get_MacroXS(XS_FISSION, material, P_arr, mcdc)

    # Implicit capture
    if mcdc["technique"]["implicit_capture"]:
        P["w"] *= (SigmaT - SigmaC) / SigmaT
        SigmaT -= SigmaC

    # Sample collision type
    xi = rng(P_arr) * SigmaT
    tot = SigmaS
    if tot > xi:
        P["event"] += EVENT_SCATTERING
    else:
        tot += SigmaF
        if tot > xi:
            P["event"] += EVENT_FISSION
        else:
            P["event"] += EVENT_CAPTURE


# =============================================================================
# Scattering
# =============================================================================


@njit
def scattering(P_arr, prog):
    P = P_arr[0]
    mcdc = adapt.mcdc_global(prog)
    # Kill the current particle
    P["alive"] = False

    # Get effective and new weight
    if mcdc["technique"]["weighted_emission"]:
        weight_eff = P["w"]
        weight_new = 1.0
    else:
        weight_eff = 1.0
        weight_new = P["w"]

    # Get number of secondaries
    material = mcdc["materials"][P["material_ID"]]
    g = P["g"]
    if mcdc["setting"]["mode_MG"]:
        nu_s = material["nu_s"][g]
        N = int(math.floor(weight_eff * nu_s + rng(P_arr)))
    else:
        N = 1

    P_new_arr = adapt.local_array(1, type_.particle_record)
    P_new = P_new_arr[0]

    for n in range(N):
        # Create new particle
        split_as_record(P_new_arr, P_arr)

        # Set weight
        P_new["w"] = weight_new

        # Sample scattering phase space
        sample_phasespace_scattering(P_arr, material, P_new_arr, mcdc)

        # Bank, but keep it if it is the last particle
        if n == N - 1:
            P["alive"] = True
            P["ux"] = P_new["ux"]
            P["uy"] = P_new["uy"]
            P["uz"] = P_new["uz"]
            P["g"] = P_new["g"]
            P["E"] = P_new["E"]
            P["w"] = P_new["w"]
        else:
            adapt.add_active(P_new_arr, prog)


@njit
def sample_phasespace_scattering(P_arr, material, P_new_arr, mcdc):
    P_new = P_new_arr[0]
    P = P_arr[0]
    # Copy relevant attributes
    P_new["x"] = P["x"]
    P_new["y"] = P["y"]
    P_new["z"] = P["z"]
    P_new["t"] = P["t"]

    if mcdc["setting"]["mode_MG"]:
        scattering_MG(P_arr, material, P_new_arr)
    else:
        scattering_CE(P_arr, material, P_new_arr, mcdc)


@njit
def sample_phasespace_scattering_nuclide(P_arr, nuclide, P_new_arr):
    P_new = P_new_arr[0]
    P = P_arr[0]
    # Copy relevant attributes
    P_new["x"] = P["x"]
    P_new["y"] = P["y"]
    P_new["z"] = P["z"]
    P_new["t"] = P["t"]

    scattering_MG(P_arr, nuclide, P_new_arr)


@njit
def scattering_MG(P_arr, material, P_new_arr):
    P_new = P_new_arr[0]
    P = P_arr[0]
    # Sample scattering angle
    mu0 = 2.0 * rng(P_new_arr) - 1.0

    # Scatter direction
    azi = 2.0 * PI * rng(P_new_arr)
    P_new["ux"], P_new["uy"], P_new["uz"] = scatter_direction(
        P["ux"], P["uy"], P["uz"], mu0, azi
    )

    # Get outgoing spectrum
    g = P["g"]
    G = material["G"]
    chi_s = material["chi_s"][g]

    # Sample outgoing energy
    xi = rng(P_new_arr)
    tot = 0.0
    for g_out in range(G):
        tot += chi_s[g_out]
        if tot > xi:
            break
    P_new["g"] = g_out


@njit
def scattering_CE(P_arr, material, P_new_arr, mcdc):
    P_new = P_new_arr[0]
    P = P_arr[0]
    """
    Scatter with sampled scattering angle mu0, with nucleus mass A
    Scattering is treated in Center of mass (COM) frame
    Current model:
      - Free gas scattering
      - Constant thermal cross section
      - Isotropic in COM
    """
    # Sample nuclide
    nuclide = sample_nuclide(material, P_arr, XS_SCATTER, mcdc)
    xi = rng(P_arr) * get_MacroXS(XS_SCATTER, material, P_arr, mcdc)
    tot = 0.0
    for i in range(material["N_nuclide"]):
        ID_nuclide = material["nuclide_IDs"][i]
        nuclide = mcdc["nuclides"][ID_nuclide]
        N = material["nuclide_densities"][i]
        tot += N * get_microXS(XS_SCATTER, nuclide, P["E"])
        if tot > xi:
            break

    # Sample nucleus thermal speed
    A = nuclide["A"]
    if P["E"] > E_THERMAL_THRESHOLD:
        Vx = 0.0
        Vy = 0.0
        Vz = 0.0
    else:
        Vx, Vy, Vz = sample_nucleus_speed(A, P_arr, mcdc)

    # =========================================================================
    # COM kinematics
    # =========================================================================

    # Particle speed
    P_speed = physics.get_speed(P_arr, mcdc)

    # Neutron velocity - LAB
    vx = P_speed * P["ux"]
    vy = P_speed * P["uy"]
    vz = P_speed * P["uz"]

    # COM velocity
    COM_x = (vx + A * Vx) / (1.0 + A)
    COM_y = (vy + A * Vy) / (1.0 + A)
    COM_z = (vz + A * Vz) / (1.0 + A)

    # Neutron velocity - COM
    vx = vx - COM_x
    vy = vy - COM_y
    vz = vz - COM_z

    # Neutron speed - COM
    P_speed = math.sqrt(vx * vx + vy * vy + vz * vz)

    # Neutron initial direction - COM
    ux = vx / P_speed
    uy = vy / P_speed
    uz = vz / P_speed

    # Scatter the direction in COM
    mu0 = 2.0 * rng(P_arr) - 1.0
    azi = 2.0 * PI * rng(P_arr)
    ux_new, uy_new, uz_new = scatter_direction(ux, uy, uz, mu0, azi)

    # Neutron final velocity - COM
    vx = P_speed * ux_new
    vy = P_speed * uy_new
    vz = P_speed * uz_new

    # =========================================================================
    # COM to LAB
    # =========================================================================

    # Final velocity - LAB
    vx = vx + COM_x
    vy = vy + COM_y
    vz = vz + COM_z

    # Final energy - LAB
    P_speed = math.sqrt(vx * vx + vy * vy + vz * vz)
    P_new["E"] = 5.2270376e-13 * P_speed * P_speed
    # constant: 0.5 / (1.60217662e-19 J/eV) * (1.674927471e-27 kg) / (10000 cm^2/m^2)

    # Final direction - LAB
    P_new["ux"] = vx / P_speed
    P_new["uy"] = vy / P_speed
    P_new["uz"] = vz / P_speed


@njit
def sample_nucleus_speed(A, P_arr, mcdc):
    P = P_arr[0]
    # Particle speed
    P_speed = physics.get_speed(P_arr, mcdc)

    # Maxwellian parameter
    beta = math.sqrt(2.0659834e-11 * A)
    # The constant above is
    #   (1.674927471e-27 kg) / (1.38064852e-19 cm^2 kg s^-2 K^-1) / (293.6 K)/2

    # Sample nuclide speed candidate V_tilda and
    #   nuclide-neutron polar cosine candidate mu_tilda via
    #   rejection sampling
    y = beta * P_speed
    while True:
        if rng(P_arr) < 2.0 / (2.0 + PI_SQRT * y):
            x = math.sqrt(-math.log(rng(P_arr) * rng(P_arr)))
        else:
            cos_val = math.cos(PI_HALF * rng(P_arr))
            x = math.sqrt(
                -math.log(rng(P_arr)) - math.log(rng(P_arr)) * cos_val * cos_val
            )
        V_tilda = x / beta
        mu_tilda = 2.0 * rng(P_arr) - 1.0

        # Accept candidate V_tilda and mu_tilda?
        if rng(P_arr) > math.sqrt(
            P_speed * P_speed + V_tilda * V_tilda - 2.0 * P_speed * V_tilda * mu_tilda
        ) / (P_speed + V_tilda):
            break

    # Set nuclide velocity - LAB
    azi = 2.0 * PI * rng(P_arr)
    ux, uy, uz = scatter_direction(P["ux"], P["uy"], P["uz"], mu_tilda, azi)
    Vx = ux * V_tilda
    Vy = uy * V_tilda
    Vz = uz * V_tilda

    return Vx, Vy, Vz


@njit
def scatter_direction(ux, uy, uz, mu0, azi):
    cos_azi = math.cos(azi)
    sin_azi = math.sin(azi)
    Ac = (1.0 - mu0**2) ** 0.5

    if uz != 1.0:
        B = (1.0 - uz**2) ** 0.5
        C = Ac / B

        ux_new = ux * mu0 + (ux * uz * cos_azi - uy * sin_azi) * C
        uy_new = uy * mu0 + (uy * uz * cos_azi + ux * sin_azi) * C
        uz_new = uz * mu0 - cos_azi * Ac * B

    # If dir = 0i + 0j + k, interchange z and y in the scattering formula
    else:
        B = (1.0 - uy**2) ** 0.5
        C = Ac / B

        ux_new = ux * mu0 + (ux * uy * cos_azi - uz * sin_azi) * C
        uz_new = uz * mu0 + (uz * uy * cos_azi + ux * sin_azi) * C
        uy_new = uy * mu0 - cos_azi * Ac * B

    return ux_new, uy_new, uz_new


# =============================================================================
# Fission
# =============================================================================


@njit
def fission(P_arr, prog):
    P = P_arr[0]
    mcdc = adapt.mcdc_global(prog)

    # Kill the current particle
    P["alive"] = False

    # Get effective and new weight
    if mcdc["technique"]["weighted_emission"]:
        weight_eff = P["w"]
        weight_new = 1.0
    else:
        weight_eff = 1.0
        weight_new = P["w"]

    # Sample nuclide if CE
    material = mcdc["materials"][P["material_ID"]]
    nuclide = mcdc["nuclides"][0]  # Default nuclide, will be resampled for CE

    # Get number of secondaries
    if mcdc["setting"]["mode_MG"]:
        g = P["g"]
        nu = material["nu_f"][g]
    else:
        nuclide = sample_nuclide(material, P_arr, XS_FISSION, mcdc)
        E = P["E"]
        nu = get_nu(NU_FISSION, nuclide, E)
    N = int(math.floor(weight_eff * nu / mcdc["k_eff"] + rng(P_arr)))

    P_new_arr = adapt.local_array(1, type_.particle_record)
    P_new = P_new_arr[0]

    for n in range(N):
        # Create new particle
        split_as_record(P_new_arr, P_arr)

        # Set weight
        P_new["w"] = weight_new

        # Sample fission neutron phase space
        if mcdc["setting"]["mode_MG"]:
            sample_phasespace_fission(P_arr, material, P_new_arr, mcdc)
        else:
            sample_phasespace_fission_nuclide(P_arr, nuclide, P_new_arr, mcdc)

        # Skip if it's beyond time boundary
        if P_new["t"] > mcdc["setting"]["time_boundary"]:
            continue

        # Bank
        idx_census = mcdc["idx_census"]
        if P_new["t"] > mcdc["setting"]["census_time"][idx_census]:
            adapt.add_census(P_new_arr, prog)
        elif mcdc["setting"]["mode_eigenvalue"]:
            adapt.add_census(P_new_arr, prog)
        else:
            # Keep it if it is the last particle
            if n == N - 1:
                P["alive"] = True
                P["ux"] = P_new["ux"]
                P["uy"] = P_new["uy"]
                P["uz"] = P_new["uz"]
                P["t"] = P_new["t"]
                P["g"] = P_new["g"]
                P["E"] = P_new["E"]
                P["w"] = P_new["w"]
            else:
                adapt.add_active(P_new_arr, prog)


@njit
def sample_phasespace_fission(P_arr, material, P_new_arr, mcdc):
    P_new = P_new_arr[0]
    P = P_arr[0]
    # Get constants
    G = material["G"]
    J = material["J"]
    g = P["g"]
    nu = material["nu_f"][g]
    nu_p = material["nu_p"][g]
    if J > 0:
        nu_d = material["nu_d"][g]

    # Copy relevant attributes
    P_new["x"] = P["x"]
    P_new["y"] = P["y"]
    P_new["z"] = P["z"]
    P_new["t"] = P["t"]

    # Sample isotropic direction
    P_new["ux"], P_new["uy"], P_new["uz"] = sample_isotropic_direction(P_new_arr)

    # Prompt or delayed?
    xi = rng(P_new_arr) * nu
    tot = nu_p
    if xi < tot:
        prompt = True
        spectrum = material["chi_p"][g]
    else:
        prompt = False

        # Determine delayed group and nuclide-dependent decay constant and spectrum
        for j in range(J):
            tot += nu_d[j]
            if xi < tot:
                # Delayed group determined, now determine nuclide
                N_nuclide = material["N_nuclide"]
                if N_nuclide == 1:
                    nuclide = mcdc["nuclides"][material["nuclide_IDs"][0]]
                    spectrum = nuclide["chi_d"][j]
                    decay = nuclide["decay"][j]
                    break
                SigmaF = get_MacroXS(XS_FISSION, material, P_arr, mcdc)
                xi = rng(P_new_arr) * nu_d[j] * SigmaF
                tot = 0.0
                for i in range(N_nuclide):
                    nuclide = mcdc["nuclides"][material["nuclide_IDs"][i]]
                    density = material["nuclide_densities"][i]
                    tot += density * nuclide["nu_d"][g, j] * nuclide["fission"][g]
                    if xi < tot:
                        # Nuclide determined, now get the constant and spectruum
                        spectrum = nuclide["chi_d"][j]
                        decay = nuclide["decay"][j]
                        break
                break

    # Sample outgoing energy
    xi = rng(P_new_arr)
    tot = 0.0
    for g_out in range(G):
        tot += spectrum[g_out]
        if tot > xi:
            break
    P_new["g"] = g_out

    # Sample emission time
    if not prompt:
        xi = rng(P_new_arr)
        P_new["t"] -= math.log(xi) / decay


@njit
def sample_phasespace_fission_nuclide(P_arr, nuclide, P_new_arr, mcdc):
    P_new = P_new_arr[0]
    P = P_arr[0]
    # Copy relevant attributes
    P_new["x"] = P["x"]
    P_new["y"] = P["y"]
    P_new["z"] = P["z"]
    P_new["t"] = P["t"]

    # Sample isotropic direction
    P_new["ux"], P_new["uy"], P_new["uz"] = sample_isotropic_direction(P_new_arr)

    if mcdc["setting"]["mode_MG"]:
        fission_MG(P_arr, nuclide, P_new_arr)
    else:
        fission_CE(P_arr, nuclide, P_new_arr)


@njit
def fission_MG(P_arr, nuclide, P_new_arr):
    P_new = P_new_arr[0]
    P = P_arr[0]
    # Get constants
    G = nuclide["G"]
    J = nuclide["J"]
    g = P["g"]
    nu = nuclide["nu_f"][g]
    nu_p = nuclide["nu_p"][g]
    if J > 0:
        nu_d = nuclide["nu_d"][g]

    # Prompt or delayed?
    xi = rng(P_new_arr) * nu
    tot = nu_p
    if xi < tot:
        prompt = True
        spectrum = nuclide["chi_p"][g]
    else:
        prompt = False

        # Determine delayed group
        for j in range(J):
            tot += nu_d[j]
            if xi < tot:
                spectrum = nuclide["chi_d"][j]
                decay = nuclide["decay"][j]
                break

    # Sample outgoing energy
    xi = rng(P_new_arr)
    tot = 0.0
    for g_out in range(G):
        tot += spectrum[g_out]
        if tot > xi:
            break
    P_new["g"] = g_out

    # Sample emission time
    if not prompt:
        xi = rng(P_new_arr)
        P_new["t"] -= math.log(xi) / decay


@njit
def fission_CE(P_arr, nuclide, P_new_arr):
    P_new = P_new_arr[0]
    P = P_arr[0]
    # Get constants
    E = P["E"]
    J = 6
    nu = get_nu(NU_FISSION, nuclide, E)
    nu_p = get_nu(NU_FISSION_PROMPT, nuclide, E)
    nu_d = adapt.local_array(J, type_.float64)
    for j in range(J):
        nu_d[j] = get_nu_group(NU_FISSION_DELAYED, nuclide, E, j)

    # Delayed?
    prompt = True
    delayed_group = -1
    xi = rng(P_new_arr) * nu
    tot = nu_p
    if xi > tot:
        prompt = False

        # Determine delayed group
        for j in range(J):
            tot += nu_d[j]
            if xi < tot:
                delayed_group = j
                break

    # Sample outgoing energy
    if prompt:
        E_chi = nuclide["E_chi_p"]
        NE_chi = nuclide["NE_chi_p"]
        chi = nuclide["ce_chi_p"]
        P_new["E"] = sample_Eout(
            P_new_arr, nuclide["E_chi_p"], nuclide["NE_chi_p"], nuclide["ce_chi_p"]
        )
    else:
        if delayed_group == 0:
            P_new["E"] = sample_Eout(
                P_new_arr,
                nuclide["E_chi_d1"],
                nuclide["NE_chi_d1"],
                nuclide["ce_chi_d1"],
            )
        elif delayed_group == 1:
            P_new["E"] = sample_Eout(
                P_new_arr,
                nuclide["E_chi_d2"],
                nuclide["NE_chi_d2"],
                nuclide["ce_chi_d2"],
            )
        elif delayed_group == 2:
            P_new["E"] = sample_Eout(
                P_new_arr,
                nuclide["E_chi_d3"],
                nuclide["NE_chi_d3"],
                nuclide["ce_chi_d3"],
            )
        elif delayed_group == 3:
            P_new["E"] = sample_Eout(
                P_new_arr,
                nuclide["E_chi_d4"],
                nuclide["NE_chi_d4"],
                nuclide["ce_chi_d4"],
            )
        elif delayed_group == 4:
            P_new["E"] = sample_Eout(
                P_new_arr,
                nuclide["E_chi_d5"],
                nuclide["NE_chi_d5"],
                nuclide["ce_chi_d5"],
            )
        else:
            P_new["E"] = sample_Eout(
                P_new_arr,
                nuclide["E_chi_d6"],
                nuclide["NE_chi_d6"],
                nuclide["ce_chi_d6"],
            )

    # Sample emission time
    if not prompt:
        xi = rng(P_new_arr)
        P_new["t"] -= math.log(xi) / nuclide["ce_decay"][delayed_group]


# =============================================================================
# Branchless collision
# =============================================================================


@njit
def branchless_collision(P_arr, prog):
    P = P_arr[0]
    mcdc = adapt.mcdc_global(prog)

    material = mcdc["materials"][P["material_ID"]]

    # Adjust weight
    SigmaT = get_MacroXS(XS_TOTAL, material, P_arr, mcdc)
    n_scatter = get_MacroXS(XS_NU_SCATTER, material, P_arr, mcdc)
    n_fission = get_MacroXS(XS_NU_FISSION, material, P_arr, mcdc) / mcdc["k_eff"]
    n_total = n_fission + n_scatter
    P["w"] *= n_total / SigmaT

    P_rec_arr = adapt.local_array(1, type_.particle_record)

    # Set spectrum and decay rate
    if rng(P_arr) < n_scatter / n_total:
        sample_phasespace_scattering(P_arr, material, P_arr, mcdc)
    else:
        if mcdc["setting"]["mode_MG"]:
            sample_phasespace_fission(P_arr, material, P_arr, mcdc)
        else:
            nuclide = sample_nuclide(material, P_arr, XS_NU_FISSION, mcdc)
            sample_phasespace_fission_nuclide(P_arr, nuclide, P_arr, mcdc)

            # Beyond time census or time boundary?
            idx_census = mcdc["idx_census"]
            if P["t"] > mcdc["setting"]["census_time"][idx_census]:
                P["alive"] = False
                split_as_record(P_rec_arr, P_arr)
                adapt.add_active(P_rec_arr, prog)
            elif P["t"] > mcdc["setting"]["time_boundary"]:
                P["alive"] = False


# =============================================================================
# Weight widow
# =============================================================================


@njit
def weight_window(P_arr, prog):
    P = P_arr[0]
    mcdc = adapt.mcdc_global(prog)

    # Get indices
    ix, iy, iz, it, outside = mesh_.structured.get_indices(
        P_arr, mcdc["technique"]["ww_mesh"]
    )

    # Target weight
    w_target = mcdc["technique"]["ww"][it, ix, iy, iz]

    # Population control factor
    w_target *= mcdc["technique"]["pc_factor"]

    # Surviving probability
    p = P["w"] / w_target

    # Window width
    width = mcdc["technique"]["ww_width"]

    P_new_arr = adapt.local_array(1, type_.particle_record)

    # If above target
    if p > width:
        # Set target weight
        P["w"] = w_target

        # Splitting (keep the original particle)
        n_split = math.floor(p)
        for i in range(n_split - 1):
            split_as_record(P_new_arr, P_arr)
            adapt.add_active(P_new_arr, prog)

        # Russian roulette
        p -= n_split
        xi = rng(P_arr)
        if xi <= p:
            split_as_record(P_new_arr, P_arr)
            adapt.add_active(P_new_arr, prog)

    # Below target
    elif p < 1.0 / width:
        # Russian roulette
        xi = rng(P_arr)
        if xi > p:
            P["alive"] = False
        else:
            P["w"] = w_target


# =============================================================================
# Weight Roulette
# =============================================================================


@njit
def weight_roulette(P_arr, mcdc):
    P = P_arr[0]
    w_survive = mcdc["technique"]["wr_survive"]
    prob_survive = P["w"] / w_survive
    if rng(P_arr) <= prob_survive:
        P["w"] = w_survive
        if mcdc["technique"]["iQMC"]:
            P["iqmc"]["w"][:] = w_survive
    else:
        P["alive"] = False


# =============================================================================
# Continuous Energy Physics
# =============================================================================


@njit
def get_MacroXS(type_, material, P_arr, mcdc):
    P = P_arr[0]
    # Multigroup XS
    g = P["g"]
    if mcdc["setting"]["mode_MG"]:
        # Cross sections
        if type_ == XS_TOTAL:
            return material["total"][g]
        elif type_ == XS_SCATTER:
            return material["scatter"][g]
        elif type_ == XS_CAPTURE:
            return material["capture"][g]
        elif type_ == XS_FISSION:
            return material["fission"][g]

        # Productions
        elif type_ == XS_NU_SCATTER:
            nu = material["nu_s"][g]
            scatter = material["scatter"][g]
            return nu * scatter
        elif type_ == XS_NU_FISSION:
            nu = material["nu_f"][g]
            fission = material["fission"][g]
            return nu * fission
        elif type_ == XS_NU_FISSION_PROMPT:
            nu_p = material["nu_p"][g]
            fission = material["fission"][g]
            return nu_p * fission
        elif type_ == XS_NU_FISSION_DELAYED:
            nu_d = 0.0
            for j in range(material["J"]):
                nu_d += material["nu_d"][g, j]
            fission = material["fission"][g]
            return nu_d * fission

    # Continuous-energy XS
    MacroXS = 0.0
    E = P["E"]

    # Sum over all nuclides
    for i in range(material["N_nuclide"]):
        ID_nuclide = material["nuclide_IDs"][i]
        nuclide = mcdc["nuclides"][ID_nuclide]

        # Get nuclide density
        N = material["nuclide_densities"][i]

        # Get microscopic cross-section
        microXS = get_microXS(type_, nuclide, E)

        # Accumulate
        MacroXS += N * microXS

    return MacroXS


@njit
def get_microXS(type_, nuclide, E):
    # Cross sections
    if type_ == XS_TOTAL:
        data = nuclide["ce_total"]
        return get_XS(data, E, nuclide["E_xs"], nuclide["NE_xs"])
    elif type_ == XS_SCATTER:
        data = nuclide["ce_scatter"]
        return get_XS(data, E, nuclide["E_xs"], nuclide["NE_xs"])
    elif type_ == XS_CAPTURE:
        data = nuclide["ce_capture"]
        return get_XS(data, E, nuclide["E_xs"], nuclide["NE_xs"])
    elif type_ == XS_FISSION:
        if not nuclide["fissionable"]:
            return 0.0
        data = nuclide["ce_fission"]
        return get_XS(data, E, nuclide["E_xs"], nuclide["NE_xs"])

    # Binary Multiplicities
    elif type_ == XS_NU_SCATTER:
        data = nuclide["ce_scatter"]
        xs = get_XS(data, E, nuclide["E_xs"], nuclide["NE_xs"])
        nu = 1.0
        return nu * xs
    elif type_ == XS_NU_FISSION:
        if not nuclide["fissionable"]:
            return 0.0
        data = nuclide["ce_fission"]
        xs = get_XS(data, E, nuclide["E_xs"], nuclide["NE_xs"])
        nu = get_nu(NU_FISSION, nuclide, E)
        return nu * xs
    elif type_ == XS_NU_FISSION_PROMPT:
        if not nuclide["fissionable"]:
            return 0.0
        data = nuclide["ce_fission"]
        xs = get_XS(data, E, nuclide["E_xs"], nuclide["NE_xs"])
        nu = get_nu(NU_FISSION_PROMPT, nuclide, E)
        return nu * xs
    elif type_ == XS_NU_FISSION_DELAYED:
        if not nuclide["fissionable"]:
            return 0.0
        data = nuclide["ce_fission"]
        xs = get_XS(data, E, nuclide["E_xs"], nuclide["NE_xs"])
        nu = get_nu(NU_FISSION_DELAYED, nuclide, E)
        return nu * xs


@njit
def get_XS(data, E, E_grid, NE):
    # Search XS energy bin index
    idx = binary_search_with_length(E, E_grid, NE)

    # Extrapolate if E is outside the given data
    if idx == -1:
        idx = 0
    elif idx + 1 == NE:
        idx -= 1

    # Linear interpolation
    E1 = E_grid[idx]
    E2 = E_grid[idx + 1]
    XS1 = data[idx]
    XS2 = data[idx + 1]

    return XS1 + (E - E1) * (XS2 - XS1) / (E2 - E1)


@njit
def get_nu_group(type_, nuclide, E, group):
    if type_ == NU_FISSION:
        nu = get_XS(nuclide["ce_nu_p"], E, nuclide["E_nu_p"], nuclide["NE_nu_p"])
        for i in range(6):
            nu += get_XS(
                nuclide["ce_nu_d"][i], E, nuclide["E_nu_d"], nuclide["NE_nu_d"]
            )
        return nu

    if type_ == NU_FISSION_PROMPT:
        return get_XS(nuclide["ce_nu_p"], E, nuclide["E_nu_p"], nuclide["NE_nu_p"])

    if type_ == NU_FISSION_DELAYED and group == -1:
        tot = 0.0
        for i in range(6):
            tot += get_XS(
                nuclide["ce_nu_d"][i], E, nuclide["E_nu_d"], nuclide["NE_nu_d"]
            )
        return tot

    if type_ == NU_FISSION_DELAYED and group != -1:
        return get_XS(
            nuclide["ce_nu_d"][group], E, nuclide["E_nu_d"], nuclide["NE_nu_d"]
        )


@njit
def get_nu(type_, nuclide, E):
    return get_nu_group(type_, nuclide, E, -1)


@njit
def sample_nuclide(material, P_arr, type_, mcdc):
    P = P_arr[0]
    xi = rng(P_arr) * get_MacroXS(type_, material, P_arr, mcdc)
    tot = 0.0
    for i in range(material["N_nuclide"]):
        ID_nuclide = material["nuclide_IDs"][i]
        nuclide = mcdc["nuclides"][ID_nuclide]

        N = material["nuclide_densities"][i]
        tot += N * get_microXS(type_, nuclide, P["E"])
        if tot > xi:
            break

    return nuclide


@njit
def sample_Eout(P_new_arr, E_grid, NE, chi):
    P_new = P_new_arr[0]
    xi = rng(P_new_arr)

    # Determine bin index
    idx = binary_search_with_length(xi, chi, NE)

    # Linear interpolation
    E1 = E_grid[idx]
    E2 = E_grid[idx + 1]
    chi1 = chi[idx]
    chi2 = chi[idx + 1]
    return E1 + (xi - chi1) * (E2 - E1) / (chi2 - chi1)


# =============================================================================
# Miscellany
# =============================================================================


@njit
def lartg(f, g):
    """
    Originally a Lapack routine to generate a plane rotation with
    real cosine and real sine.

    Reference
    ----------
    https://netlib.org/lapack/explore-html/df/dd1/group___o_t_h_e_rauxiliary_ga86f8f877eaea0386cdc2c3c175d9ea88.html#:~:text=DLARTG%20generates%20a%20plane%20rotation%20with%20real%20cosine,%3D%20G%20%2F%20R%20Hence%20C%20%3E%3D%200.

    Parameters
    ----------
    f :  The first component of vector to be rotated.
    g :  The second component of vector to be rotated.

    Returns
    -------
    c : The cosine of the rotation.
    s : The sine of the rotation.
    r : The nonzero component of the rotated vector.

    """
    r = np.sign(f) * np.sqrt(f * f + g * g)
    c = f / r
    s = g / r
    return c, s, r


@njit
def modified_gram_schmidt(V, u):
    """
    Modified Gram Schmidt routine

    """
    u = np.reshape(u, (u.size, 1))
    V = np.ascontiguousarray(V)
    w1 = u - np.dot(V, np.dot(V.T, u))
    v1 = w1 / np.linalg.norm(w1)
    w2 = v1 - np.dot(V, np.dot(V.T, v1))
    v2 = w2 / np.linalg.norm(w2)
    V = np.append(V, v2, axis=1)
    return V


# =============================================================================
# Variance Deconvolution
# =============================================================================


@njit
def uq_resample(mean, delta, info):
    # Currently only uniform distribution
    shape = mean.shape
    size = mean.size
    xi = rng_array(info["rng_seed"], shape, size)

    return mean + (2 * xi - 1) * delta


@njit
def reset_material(mcdc, idm, material_uq):
    # Assumes all nuclides have already been re-sampled
    # Basic XS
    material = mcdc["materials"][idm]
    for tag in literal_unroll(("capture", "scatter", "fission", "total")):
        if material_uq["flags"][tag]:
            material[tag][:] = 0.0
            for n in range(material["N_nuclide"]):
                nuc1 = mcdc["nuclides"][material["nuclide_IDs"][n]]
                density = material["nuclide_densities"][n]
                material[tag] += nuc1[tag] * density

    # Effective speed
    if material_uq["flags"]["speed"]:
        material["speed"][:] = 0.0
        for n in range(material["N_nuclide"]):
            nuc2 = mcdc["nuclides"][material["nuclide_IDs"][n]]
            density = material["nuclide_densities"][n]
            material["speed"] += nuc2["speed"] * nuc2["total"] * density
        if max(material["total"]) == 0.0:
            material["speed"][:] = nuc2["speed"][:]
        else:
            material["speed"] /= material["total"]

    # Calculate effective spectra and multiplicities of scattering and prompt fission
    G = material["G"]
    if max(material["scatter"]) > 0.0:
        shape = material["chi_s"].shape
        nuSigmaS = np.zeros(shape)
        for i in range(material["N_nuclide"]):
            nuc3 = mcdc["nuclides"][material["nuclide_IDs"][i]]
            density = material["nuclide_densities"][i]
            SigmaS = np.diag(nuc3["scatter"]) * density
            nu_s = np.diag(nuc3["nu_s"])
            chi_s = np.ascontiguousarray(nuc3["chi_s"].transpose())
            nuSigmaS += chi_s.dot(nu_s.dot(SigmaS))
        chi_nu_s = nuSigmaS.dot(np.diag(1.0 / material["scatter"]))
        material["nu_s"] = np.sum(chi_nu_s, axis=0)
        material["chi_s"] = np.ascontiguousarray(
            chi_nu_s.dot(np.diag(1.0 / material["nu_s"])).transpose()
        )
    if max(material["fission"]) > 0.0:
        nuSigmaF = np.zeros((G, G), dtype=float)
        for n in range(material["N_nuclide"]):
            nuc4 = mcdc["nuclides"][material["nuclide_IDs"][n]]
            density = material["nuclide_densities"][n]
            SigmaF = np.diag(nuc4["fission"]) * density
            nu_p = np.diag(nuc4["nu_p"])
            chi_p = np.ascontiguousarray(np.transpose(nuc4["chi_p"]))
            nuSigmaF += chi_p.dot(nu_p.dot(SigmaF))
        chi_nu_p = nuSigmaF.dot(np.diag(1.0 / material["fission"]))
        material["nu_p"] = np.sum(chi_nu_p, axis=0)
        # Required because the below function otherwise returns an F-contiguous array
        material["chi_p"] = np.ascontiguousarray(
            np.transpose(chi_nu_p.dot(np.diag(1.0 / material["nu_p"])))
        )

    # Calculate delayed and total fission multiplicities
    if max(material["fission"]) > 0.0:
        material["nu_f"][:] = material["nu_p"][:]
        for j in range(material["J"]):
            total = np.zeros(material["G"])
            for n in range(material["N_nuclide"]):
                nuc5 = mcdc["nuclides"][material["nuclide_IDs"][n]]
                density = material["nuclide_densities"][n]
                total += nuc5["nu_d"][:, j] * nuc5["fission"] * density
            material["nu_d"][:, j] = total / material["fission"]
            material["nu_f"] += material["nu_d"][:, j]


@njit
def reset_nuclide(nuclide, nuclide_uq):
    for name in literal_unroll(
        ("speed", "decay", "capture", "fission", "nu_s", "nu_p")
    ):
        if nuclide_uq["flags"][name]:
            nuclide[name] = uq_resample(
                nuclide_uq["mean"][name], nuclide_uq["delta"][name], nuclide_uq["info"]
            )

    if nuclide_uq["flags"]["scatter"]:
        scatter = uq_resample(
            nuclide_uq["mean"]["scatter"],
            nuclide_uq["delta"]["scatter"],
            nuclide_uq["info"],
        )
        nuclide["scatter"] = np.sum(scatter, 0)
        nuclide["chi_s"][:, :] = np.swapaxes(scatter, 0, 1)[:, :]
        for g in range(nuclide["G"]):
            if nuclide["scatter"][g] > 0.0:
                nuclide["chi_s"][g, :] /= nuclide["scatter"][g]

    if nuclide_uq["flags"]["total"]:
        nuclide["total"][:] = (
            nuclide["capture"] + nuclide["scatter"] + nuclide["fission"]
        )

    if nuclide_uq["flags"]["nu_d"]:
        nu_d = uq_resample(
            nuclide_uq["mean"]["nu_d"], nuclide_uq["delta"]["nu_d"], nuclide_uq["info"]
        )
        nuclide["nu_d"][:, :] = np.swapaxes(nu_d, 0, 1)[:, :]

    if nuclide_uq["flags"]["nu_f"]:  # True if either nu_p or nu_d is true
        nuclide["nu_f"] = nuclide["nu_p"]
        for j in range(nuclide["J"]):
            nuclide["nu_f"] += nuclide["nu_d"][:, j]

    # Prompt fission spectrum (If G == 1, all ones)
    if nuclide_uq["flags"]["chi_p"]:
        chi_p = uq_resample(
            nuclide_uq["mean"]["chi_p"],
            nuclide_uq["delta"]["chi_p"],
            nuclide_uq["info"],
        )
        nuclide["chi_p"][:, :] = np.swapaxes(chi_p, 0, 1)[:, :]
        # Normalize
        for g in range(nuclide["G"]):
            if np.sum(nuclide["chi_p"][g, :]) > 0.0:
                nuclide["chi_p"][g, :] /= np.sum(nuclide["chi_p"][g, :])

    # Delayed fission spectrum (matrix of size JxG)
    if nuclide_uq["flags"]["chi_d"]:
        chi_d = uq_resample(
            nuclide_uq["mean"]["chi_d"],
            nuclide_uq["delta"]["chi_d"],
            nuclide_uq["info"],
        )
        # Transpose: [gout, dg] -> [dg, gout]
        nuclide["chi_d"][:, :] = np.swapaxes(chi_d, 0, 1)[:, :]
        # Normalize
        for dg in range(nuclide["J"]):
            if np.sum(nuclide["chi_d"][dg, :]) > 0.0:
                nuclide["chi_d"][dg, :] /= np.sum(nuclide["chi_d"][dg, :])


@njit
def uq_reset(mcdc, seed):
    # Types of uq parameters: materials, nuclides
    N = len(mcdc["technique"]["uq_"]["nuclides"])
    for i in range(N):
        mcdc["technique"]["uq_"]["nuclides"][i]["info"]["rng_seed"] = split_seed(
            i, seed
        )
        idn = mcdc["technique"]["uq_"]["nuclides"][i]["info"]["ID"]
        reset_nuclide(mcdc["nuclides"][idn], mcdc["technique"]["uq_"]["nuclides"][i])

    M = len(mcdc["technique"]["uq_"]["materials"])
    for i in range(M):
        mcdc["technique"]["uq_"]["materials"][i]["info"]["rng_seed"] = split_seed(
            i, seed
        )
        idm = mcdc["technique"]["uq_"]["materials"][i]["info"]["ID"]
        reset_material(mcdc, idm, mcdc["technique"]["uq_"]["materials"][i])


@njit
def uq_tally_closeout_history(data, mcdc):
    tally_bin = data[TALLY]

    # Assumes N_batch > 1
    # Accumulate square of history score, but continue to accumulate bin
    history_bin = tally_bin[TALLY_SCORE] - tally_bin[TALLY_UQ_BATCH]
    tally_bin[TALLY_UQ_BATCH_VAR] += history_bin**2
    tally_bin[TALLY_UQ_BATCH] = tally_bin[TALLY_SCORE]


@njit
def uq_tally_closeout_batch(data, mcdc):
    tally_bin = data[TALLY]

    # Reset bin
    N_bin = tally_bin.shape[1]
    for i in range(N_bin):
        # Reset score bin
        tally_bin[TALLY_UQ_BATCH, i] = 0.0

    # MPI Reduce
    buff = np.zeros(N_bin)
    with objmode():
        MPI.COMM_WORLD.Reduce(np.array(tally_bin[TALLY_UQ_BATCH_VAR]), buff, MPI.SUM, 0)
    tally_bin[TALLY_UQ_BATCH_VAR][:] = buff


@njit
def uq_tally_closeout(data, mcdc):
    tally_bin = data[TALLY]

    N_history = mcdc["setting"]["N_particle"]

    tally_bin[TALLY_UQ_BATCH_VAR] = (
        tally_bin[TALLY_UQ_BATCH_VAR] / N_history - tally_bin[TALLY_SUM_SQ]
    ) / (N_history - 1)

    # If we're here, N_batch > 1
    N_history = mcdc["setting"]["N_batch"]

    # Store results
    mean = tally_bin[TALLY_SUM] / N_history
    tally_bin[TALLY_UQ_BATCH_VAR] /= N_history
    tally_bin[TALLY_UQ_BATCH] = (
        tally_bin[TALLY_SUM_SQ] - N_history * np.square(mean)
    ) / (N_history - 1)<|MERGE_RESOLUTION|>--- conflicted
+++ resolved
@@ -2167,14 +2167,6 @@
 
     # Multigroup preparation
     #   In MG mode, particle speed is material-dependent.
-<<<<<<< HEAD
-    #   If material is not identified yet, locate the particle.
-    if mcdc["setting"]["mode_MG"] and P["material_ID"] == -1:
-        if not geometry.locate_particle(P, mcdc):
-            # Particle is lost
-            P["event"] = EVENT_LOST
-            return
-=======
     if mcdc["setting"]["mode_MG"]:
         # If material is not identified yet, locate the particle
         if P["material_ID"] == -1:
@@ -2182,7 +2174,6 @@
                 # Particle is lost
                 P["event"] = EVENT_LOST
                 return
->>>>>>> 64d24134
 
     # ==================================================================================
     # Geometry inspection
