import math

from mpi4py import MPI
from numba import njit, objmode, literal_unroll

import mcdc.type_ as type_

from mcdc.constant import *
from mcdc.print_ import print_error
from mcdc.type_ import score_list
from mcdc.loop import loop_source


# =============================================================================
# Random sampling
# =============================================================================


@njit
def sample_isotropic_direction(mcdc):
    # Sample polar cosine and azimuthal angle uniformly
    mu = 2.0 * rng(mcdc) - 1.0
    azi = 2.0 * PI * rng(mcdc)

    # Convert to Cartesian coordinates
    c = (1.0 - mu**2) ** 0.5
    y = math.cos(azi) * c
    z = math.sin(azi) * c
    x = mu
    return x, y, z


@njit
def sample_white_direction(nx, ny, nz, mcdc):
    # Sample polar cosine
    mu = math.sqrt(rng(mcdc))

    # Sample azimuthal direction
    azi = 2.0 * PI * rng(mcdc)
    cos_azi = math.cos(azi)
    sin_azi = math.sin(azi)
    Ac = (1.0 - mu**2) ** 0.5

    if nz != 1.0:
        B = (1.0 - nz**2) ** 0.5
        C = Ac / B

        x = nx * mu + (nx * nz * cos_azi - ny * sin_azi) * C
        y = ny * mu + (ny * nz * cos_azi + nx * sin_azi) * C
        z = nz * mu - cos_azi * Ac * B

    # If dir = 0i + 0j + k, interchange z and y in the formula
    else:
        B = (1.0 - ny**2) ** 0.5
        C = Ac / B

        x = nx * mu + (nx * ny * cos_azi - nz * sin_azi) * C
        z = nz * mu + (nz * ny * cos_azi + nx * sin_azi) * C
        y = ny * mu - cos_azi * Ac * B
    return x, y, z


@njit
def sample_uniform(a, b, mcdc):
    return a + rng(mcdc) * (b - a)


# TODO: use cummulative density function and binary search
@njit
def sample_discrete(p, mcdc):
    tot = 0.0
    xi = rng(mcdc)
    for i in range(p.shape[0]):
        tot += p[i]
        if tot > xi:
            return i


# =============================================================================
# Random number generator operations
# =============================================================================
# TODO: make g, c, and mod constants


@njit
def rng_rebase(mcdc):
    mcdc["rng_seed_base"] = mcdc["rng_seed"]


@njit
def rng_skip_ahead_strides(n, mcdc):
    rng_skip_ahead_(int(n * mcdc["rng_stride"]), mcdc)


@njit
def rng_skip_ahead(n, mcdc):
    rng_skip_ahead_(int(n), mcdc)


@njit
def rng_skip_ahead_(n, mcdc):
    seed_base = mcdc["rng_seed_base"]
    g = int(mcdc["setting"]["rng_g"])
    c = int(mcdc["setting"]["rng_c"])
    g_new = 1
    c_new = 0
    mod = int(mcdc["setting"]["rng_mod"])
    mod_mask = int(mod - 1)

    n = n & mod_mask
    while n > 0:
        if n & 1:
            g_new = g_new * g & mod_mask
            c_new = (c_new * g + c) & mod_mask

        c = (g + 1) * c & mod_mask
        g = g * g & mod_mask
        n >>= 1

    mcdc["rng_seed"] = (g_new * int(seed_base) + c_new) & mod_mask


@njit
def rng(mcdc):
    seed = int(mcdc["rng_seed"])
    g = int(mcdc["setting"]["rng_g"])
    c = int(mcdc["setting"]["rng_c"])
    mod = int(mcdc["setting"]["rng_mod"])
    mod_mask = int(mod - 1)

    mcdc["rng_seed"] = (g * int(seed) + c) & mod_mask
    return mcdc["rng_seed"] / mod


# =============================================================================
# Particle source operations
# =============================================================================


@njit
def source_particle(source, rng):
    # Position
    if source["box"]:
        x = sample_uniform(source["box_x"][0], source["box_x"][1], rng)
        y = sample_uniform(source["box_y"][0], source["box_y"][1], rng)
        z = sample_uniform(source["box_z"][0], source["box_z"][1], rng)
    else:
        x = source["x"]
        y = source["y"]
        z = source["z"]

    # Direction
    if source["isotropic"]:
        ux, uy, uz = sample_isotropic_direction(rng)
    elif source["white"]:
        ux, uy, uz = sample_white_direction(
            source["white_x"], source["white_y"], source["white_z"], rng
        )
    else:
        ux = source["ux"]
        uy = source["uy"]
        uz = source["uz"]

    # Energy and time
    g = sample_discrete(source["group"], rng)
    t = sample_uniform(source["time"][0], source["time"][1], rng)

    # Make and return particle
    P = np.zeros(1, dtype=type_.particle_record)[0]
    P["x"] = x
    P["y"] = y
    P["z"] = z
    P["t"] = t
    P["ux"] = ux
    P["uy"] = uy
    P["uz"] = uz
    P["g"] = g
    P["w"] = 1.0

    P["sensitivity_ID"] = 0

    return P


# =============================================================================
# Particle bank operations
# =============================================================================


@njit
def add_particle(P, bank):
    # Check if bank is full
    if bank["size"] == bank["particles"].shape[0]:
        with objmode():
            print_error("Particle %s bank is full." % bank["tag"])

    # Set particle
    bank["particles"][bank["size"]] = P

    # Increment size
    bank["size"] += 1


@njit
def get_particle(bank, mcdc):
    # Check if bank is empty
    if bank["size"] == 0:
        with objmode():
            print_error("Particle %s bank is empty." % bank["tag"])

    # Decrement size
    bank["size"] -= 1

    # Create in-flight particle
    P = np.zeros(1, dtype=type_.particle)[0]

    # Set attribute
    P_rec = bank["particles"][bank["size"]]
    P["x"] = P_rec["x"]
    P["y"] = P_rec["y"]
    P["z"] = P_rec["z"]
    P["t"] = P_rec["t"]
    P["ux"] = P_rec["ux"]
    P["uy"] = P_rec["uy"]
    P["uz"] = P_rec["uz"]
    P["g"] = P_rec["g"]
    P["w"] = P_rec["w"]

    if mcdc["technique"]["iQMC"]:
        P["iqmc_w"] = P_rec["iqmc_w"]

    P["alive"] = True
    P["sensitivity_ID"] = P_rec["sensitivity_ID"]

    # Set default IDs and event
    P["material_ID"] = -1
    P["cell_ID"] = -1
    P["surface_ID"] = -1
    P["event"] = -1
    return P


@njit
def manage_particle_banks(mcdc):
    # Record time
    if mcdc["mpi_master"]:
        with objmode(time_start="float64"):
            time_start = MPI.Wtime()

    if mcdc["setting"]["mode_eigenvalue"]:
        # Normalize weight
        normalize_weight(mcdc["bank_census"], mcdc["setting"]["N_particle"])

    # Population control
    if mcdc["technique"]["population_control"]:
        population_control(mcdc)
    else:
        # Swap census and source bank
        size = mcdc["bank_census"]["size"]
        mcdc["bank_source"]["size"] = size
        mcdc["bank_source"]["particles"][:size] = mcdc["bank_census"]["particles"][
            :size
        ]

    # MPI rebalance
    bank_rebalance(mcdc)

    # Zero out census bank
    mcdc["bank_census"]["size"] = 0

    # Manage IC bank
    if mcdc["technique"]["IC_generator"] and mcdc["cycle_active"]:
        manage_IC_bank(mcdc)

    # Accumulate time
    if mcdc["mpi_master"]:
        with objmode(time_end="float64"):
            time_end = MPI.Wtime()
        mcdc["runtime_bank_management"] += time_end - time_start


@njit
def manage_IC_bank(mcdc):
    # Buffer bank
    buff_n = np.zeros(
        mcdc["technique"]["IC_bank_neutron_local"]["particles"].shape[0],
        dtype=type_.particle_record,
    )
    buff_p = np.zeros(
        mcdc["technique"]["IC_bank_precursor_local"]["precursors"].shape[0],
        dtype=type_.precursor,
    )

    with objmode(Nn="int64", Np="int64"):
        # Create MPI-supported numpy object
        Nn = mcdc["technique"]["IC_bank_neutron_local"]["size"]
        Np = mcdc["technique"]["IC_bank_precursor_local"]["size"]

        neutrons = MPI.COMM_WORLD.gather(
            mcdc["technique"]["IC_bank_neutron_local"]["particles"][:Nn]
        )
        precursors = MPI.COMM_WORLD.gather(
            mcdc["technique"]["IC_bank_precursor_local"]["precursors"][:Np]
        )

        if mcdc["mpi_master"]:
            neutrons = np.concatenate(neutrons[:])
            precursors = np.concatenate(precursors[:])

            # Set output buffer
            Nn = neutrons.shape[0]
            Np = precursors.shape[0]
            for i in range(Nn):
                buff_n[i] = neutrons[i]
            for i in range(Np):
                buff_p[i] = precursors[i]

    # Set global bank from buffer
    if mcdc["mpi_master"]:
        start_n = mcdc["technique"]["IC_bank_neutron"]["size"]
        start_p = mcdc["technique"]["IC_bank_precursor"]["size"]
        mcdc["technique"]["IC_bank_neutron"]["size"] += Nn
        mcdc["technique"]["IC_bank_precursor"]["size"] += Np
        for i in range(Nn):
            mcdc["technique"]["IC_bank_neutron"]["particles"][start_n + i] = buff_n[i]
        for i in range(Np):
            mcdc["technique"]["IC_bank_precursor"]["precursors"][start_p + i] = buff_p[
                i
            ]

    # Reset local banks
    mcdc["technique"]["IC_bank_neutron_local"]["size"] = 0
    mcdc["technique"]["IC_bank_precursor_local"]["size"] = 0


@njit
def bank_scanning(bank, mcdc):
    N_local = bank["size"]

    # Starting index
    buff = np.zeros(1, dtype=np.int64)
    with objmode():
        MPI.COMM_WORLD.Exscan(np.array([N_local]), buff, MPI.SUM)
    idx_start = buff[0]

    # Global size
    buff[0] += N_local
    with objmode():
        MPI.COMM_WORLD.Bcast(buff, mcdc["mpi_size"] - 1)
    N_global = buff[0]

    return idx_start, N_local, N_global


@njit
def bank_scanning_weight(bank, mcdc):
    # Local weight CDF
    N_local = bank["size"]
    w_cdf = np.zeros(N_local + 1)
    for i in range(N_local):
        w_cdf[i + 1] = w_cdf[i] + bank["particles"][i]["w"]
    W_local = w_cdf[-1]

    # Starting weight
    buff = np.zeros(1, dtype=np.float64)
    with objmode():
        MPI.COMM_WORLD.Exscan(np.array([W_local]), buff, MPI.SUM)
    w_start = buff[0]
    w_cdf += w_start

    # Global weight
    buff[0] = w_cdf[-1]
    with objmode():
        MPI.COMM_WORLD.Bcast(buff, mcdc["mpi_size"] - 1)
    W_global = buff[0]

    return w_start, w_cdf, W_global


@njit
def bank_scanning_DNP(bank, mcdc):
    N_DNP_local = bank["size"]

    # Get sum of ceil-ed local DNP weights
    N_local = 0
    for i in range(N_DNP_local):
        DNP = bank["precursors"][i]
        N_local += math.ceil(DNP["w"])

    # Starting index
    buff = np.zeros(1, dtype=np.int64)
    with objmode():
        MPI.COMM_WORLD.Exscan(np.array([N_local]), buff, MPI.SUM)
    idx_start = buff[0]

    # Global size
    buff[0] += N_local
    with objmode():
        MPI.COMM_WORLD.Bcast(buff, mcdc["mpi_size"] - 1)
    N_global = buff[0]

    return idx_start, N_local, N_global


@njit
def normalize_weight(bank, norm):
    # Get total weight
    W = total_weight(bank)

    # Normalize weight
    for P in bank["particles"]:
        P["w"] *= norm / W


@njit
def total_weight(bank):
    # Local total weight
    W_local = np.zeros(1)
    for i in range(bank["size"]):
        W_local[0] += bank["particles"][i]["w"]

    # MPI Allreduce
    buff = np.zeros(1, np.float64)
    with objmode():
        MPI.COMM_WORLD.Allreduce(W_local, buff, MPI.SUM)
    return buff[0]


@njit
def bank_rebalance(mcdc):
    # Scan the bank
    idx_start, N_local, N = bank_scanning(mcdc["bank_source"], mcdc)
    idx_end = idx_start + N_local

    distribute_work(N, mcdc)

    # Some constants
    work_start = mcdc["mpi_work_start"]
    work_end = work_start + mcdc["mpi_work_size"]
    left = mcdc["mpi_rank"] - 1
    right = mcdc["mpi_rank"] + 1

    # Need more or less?
    more_left = idx_start < work_start
    less_left = idx_start > work_start
    more_right = idx_end > work_end
    less_right = idx_end < work_end

    # Offside?
    offside_left = idx_end <= work_start
    offside_right = idx_start >= work_end

    # MPI nearest-neighbor send/receive
    buff = np.zeros(
        mcdc["bank_source"]["particles"].shape[0], dtype=type_.particle_record
    )

    with objmode(size="int64"):
        # Create MPI-supported numpy object
        size = mcdc["bank_source"]["size"]
        bank = np.array(mcdc["bank_source"]["particles"][:size])

        # If offside, need to receive first
        if offside_left:
            # Receive from right
            bank = np.append(bank, MPI.COMM_WORLD.recv(source=right))
            less_right = False
        if offside_right:
            # Receive from left
            bank = np.insert(bank, 0, MPI.COMM_WORLD.recv(source=left))
            less_left = False

        # Send
        if more_left:
            n = work_start - idx_start
            request_left = MPI.COMM_WORLD.isend(bank[:n], dest=left)
            bank = bank[n:]
        if more_right:
            n = idx_end - work_end
            request_right = MPI.COMM_WORLD.isend(bank[-n:], dest=right)
            bank = bank[:-n]

        # Receive
        if less_left:
            bank = np.insert(bank, 0, MPI.COMM_WORLD.recv(source=left))
        if less_right:
            bank = np.append(bank, MPI.COMM_WORLD.recv(source=right))

        # Wait until sent massage is received
        if more_left:
            request_left.Wait()
        if more_right:
            request_right.Wait()

        # Set output buffer
        size = bank.shape[0]
        for i in range(size):
            buff[i] = bank[i]

    # Set source bank from buffer
    mcdc["bank_source"]["size"] = size
    for i in range(size):
        mcdc["bank_source"]["particles"][i] = buff[i]


@njit
def distribute_work(N, mcdc, precursor=False):
    size = mcdc["mpi_size"]
    rank = mcdc["mpi_rank"]

    # Total # of work
    work_size_total = N

    # Evenly distribute work
    work_size = math.floor(N / size)

    # Starting index (based on even distribution)
    work_start = work_size * rank

    # Count reminder
    rem = N % size

    # Assign reminder and update starting index
    if rank < rem:
        work_size += 1
        work_start += rank
    else:
        work_start += rem

    if not precursor:
        mcdc["mpi_work_start"] = work_start
        mcdc["mpi_work_size"] = work_size
        mcdc["mpi_work_size_total"] = work_size_total
    else:
        mcdc["mpi_work_start_precursor"] = work_start
        mcdc["mpi_work_size_precursor"] = work_size
        mcdc["mpi_work_size_total_precursor"] = work_size_total


# =============================================================================
# IC generator
# =============================================================================


@njit
def bank_IC(P, mcdc):
    # TODO: Consider multi-nuclide material
    material = mcdc["nuclides"][P["material_ID"]]

    # =========================================================================
    # Neutron
    # =========================================================================

    # Neutron weight
    g = P["g"]
    SigmaT = material["total"][g]
    weight = P["w"]
    flux = weight / SigmaT
    v = material["speed"][g]
    wn = flux / v

    # Neutron target weight
    Nn = mcdc["technique"]["IC_N_neutron"]
    tally_n = mcdc["technique"]["IC_neutron_density"]
    N_cycle = mcdc["setting"]["N_active"]
    wn_prime = tally_n * N_cycle / Nn

    # Sampling probability
    Pn = wn / wn_prime

    # TODO: Splitting for Pn > 1.0
    if Pn > 1.0:
        with objmode():
            print_error("Pn > 1.0.")

    # Sample particle
    if rng(mcdc) < Pn:
        P_new = copy_particle(P)
        P_new["w"] = 1.0
        P_new["t"] = 0.0
        add_particle(P_new, mcdc["technique"]["IC_bank_neutron_local"])

        # Accumulate fission
        SigmaF = material["fission"][g]
        mcdc["technique"]["IC_fission_score"] += v * SigmaF

    # =========================================================================
    # Precursor
    # =========================================================================

    # Sample precursor?
    Np = mcdc["technique"]["IC_N_precursor"]
    if Np == 0:
        return

    # Precursor weight
    J = material["J"]
    nu_d = material["nu_d"][g]
    SigmaF = material["fission"][g]
    decay = material["decay"]
    total = 0.0
    for j in range(J):
        total += nu_d[j] / decay[j]
    wp = flux * total * SigmaF / mcdc["k_eff"]

    # Material has no precursor
    if total == 0.0:
        return

    # Precursor target weight
    tally_C = mcdc["technique"]["IC_precursor_density"]
    wp_prime = tally_C * N_cycle / Np

    # Sampling probability
    Pp = wp / wp_prime

    # TODO: Splitting for Pp > 1.0
    if Pp > 1.0:
        with objmode():
            print_error("Pp > 1.0.")

    # Sample precursor
    if rng(mcdc) < Pp:
        idx = mcdc["technique"]["IC_bank_precursor_local"]["size"]
        precursor = mcdc["technique"]["IC_bank_precursor_local"]["precursors"][idx]
        precursor["x"] = P["x"]
        precursor["y"] = P["y"]
        precursor["z"] = P["z"]
        precursor["w"] = wp_prime / wn_prime
        mcdc["technique"]["IC_bank_precursor_local"]["size"] += 1

        # Sample group
        xi = rng(mcdc) * total
        total = 0.0
        for j in range(J):
            total += nu_d[j] / decay[j]
            if total > xi:
                break
        precursor["g"] = j

        # Set inducing neutron group
        precursor["n_g"] = g


# =============================================================================
# Population control techniques
# =============================================================================
# TODO: Make it a stand-alone function that takes (bank_init, bank_final, M).
#       The challenge is in the use of type-dependent copy_particle which is
#       required due to pure-Python behavior of taking things by reference.


@njit
def population_control(mcdc):
    if mcdc["technique"]["pct"] == PCT_COMBING:
        pct_combing(mcdc)
        rng_rebase(mcdc)
    elif mcdc["technique"]["pct"] == PCT_COMBING_WEIGHT:
        pct_combing_weight(mcdc)
        rng_rebase(mcdc)


@njit
def pct_combing(mcdc):
    bank_census = mcdc["bank_census"]
    M = mcdc["setting"]["N_particle"]
    bank_source = mcdc["bank_source"]

    # Scan the bank
    idx_start, N_local, N = bank_scanning(bank_census, mcdc)
    idx_end = idx_start + N_local

    # Teeth distance
    td = N / M

    # Update population control factor
    mcdc["technique"]["pc_factor"] *= td

    # Tooth offset
    xi = rng(mcdc)
    offset = xi * td

    # First hiting tooth
    tooth_start = math.ceil((idx_start - offset) / td)

    # Last hiting tooth
    tooth_end = math.floor((idx_end - offset) / td) + 1

    # Locally sample particles from census bank
    bank_source["size"] = 0
    for i in range(tooth_start, tooth_end):
        tooth = i * td + offset
        idx = math.floor(tooth) - idx_start
        P = copy_particle(bank_census["particles"][idx])
        # Set weight
        P["w"] *= td
        add_particle(P, bank_source)


@njit
def pct_combing_weight(mcdc):
    bank_census = mcdc["bank_census"]
    M = mcdc["setting"]["N_particle"]
    bank_source = mcdc["bank_source"]

    # Scan the bank based on weight
    w_start, w_cdf, W = bank_scanning_weight(bank_census, mcdc)
    w_end = w_cdf[-1]

    # Teeth distance
    td = W / M

    # Update population control factor
    mcdc["technique"]["pc_factor"] *= td

    # Tooth offset
    xi = rng(mcdc)
    offset = xi * td

    # First hiting tooth
    tooth_start = math.ceil((w_start - offset) / td)

    # Last hiting tooth
    tooth_end = math.floor((w_end - offset) / td) + 1

    # Locally sample particles from census bank
    bank_source["size"] = 0
    idx = 0
    for i in range(tooth_start, tooth_end):
        tooth = i * td + offset
        idx += binary_search(tooth, w_cdf[idx:])
        P = copy_particle(bank_census["particles"][idx])
        # Set weight
        P["w"] = td
        add_particle(P, bank_source)


# =============================================================================
# Particle operations
# =============================================================================


@njit
def move_particle(P, distance, mcdc):
    P["x"] += P["ux"] * distance
    P["y"] += P["uy"] * distance
    P["z"] += P["uz"] * distance
    P["t"] += distance / get_particle_speed(P, mcdc)


@njit
def shift_particle(P, shift):
    if P["ux"] > 0.0:
        P["x"] += shift
    else:
        P["x"] -= shift
    if P["uy"] > 0.0:
        P["y"] += shift
    else:
        P["y"] -= shift
    if P["uz"] > 0.0:
        P["z"] += shift
    else:
        P["z"] -= shift
    P["t"] += shift


@njit
def get_particle_cell(P, universe_ID, trans, mcdc):
    """
    Find and return particle cell ID in the given universe and translation
    """

    universe = mcdc["universes"][universe_ID]
    for cell_ID in universe["cell_IDs"]:
        cell = mcdc["cells"][cell_ID]
        if cell_check(P, cell, trans, mcdc):
            return cell["ID"]

    # Particle is not found
    print("A particle is lost at (", P["x"], P["y"], P["z"], ")")
    P["alive"] = False
    return -1


@njit
def get_particle_material(P, mcdc):
    # Translation accumulator
    trans = np.zeros(3)

    # Top level cell
    cell = mcdc["cells"][P["cell_ID"]]

    # Recursively check if cell is a lattice cell, until material cell is found
    while True:
        # Lattice cell?
        if cell["lattice"]:
            # Get lattice
            lattice = mcdc["lattices"][cell["lattice_ID"]]

            # Get lattice center for translation)
            trans -= cell["lattice_center"]

            # Get universe
            mesh = lattice["mesh"]
            x, y, z = mesh_uniform_get_index(P, mesh, trans)
            universe_ID = lattice["universe_IDs"][x, y, z]

            # Update translation
            trans[0] -= mesh["x0"] + (x + 0.5) * mesh["dx"]
            trans[1] -= mesh["y0"] + (y + 0.5) * mesh["dy"]
            trans[2] -= mesh["z0"] + (z + 0.5) * mesh["dz"]

            # Get inner cell
            cell_ID = get_particle_cell(P, universe_ID, trans, mcdc)
            cell = mcdc["cells"][cell_ID]

        else:
            # Material cell found, return material_ID
            break

    return cell["material_ID"]


@njit
def get_particle_speed(P, mcdc):
    return mcdc["materials"][P["material_ID"]]["speed"][P["g"]]


@njit
def copy_particle(P):
    P_new = np.zeros(1, dtype=type_.particle_record)[0]
    P_new["x"] = P["x"]
    P_new["y"] = P["y"]
    P_new["z"] = P["z"]
    P_new["t"] = P["t"]
    P_new["ux"] = P["ux"]
    P_new["uy"] = P["uy"]
    P_new["uz"] = P["uz"]
    P_new["g"] = P["g"]
    P_new["w"] = P["w"]
    P_new["sensitivity_ID"] = P["sensitivity_ID"]
    return P_new


# =============================================================================
# Cell operations
# =============================================================================


@njit
def cell_check(P, cell, trans, mcdc):
    for i in range(cell["N_surface"]):
        surface = mcdc["surfaces"][cell["surface_IDs"][i]]
        result = surface_evaluate(P, surface, trans)
        if cell["positive_flags"][i]:
            if result < 0.0:
                return False
        else:
            if result > 0.0:
                return False
    return True


# =============================================================================
# Surface operations
# =============================================================================
# Quadric surface: Axx + Byy + Czz + Dxy + Exz + Fyz + Gx + Hy + Iz + J(t) = 0
#   J(t) = J0_i + J1_i*t for t in [t_{i-1}, t_i), t_0 = 0


@njit
def surface_evaluate(P, surface, trans):
    x = P["x"] + trans[0]
    y = P["y"] + trans[1]
    z = P["z"] + trans[2]
    t = P["t"]

    G = surface["G"]
    H = surface["H"]
    I_ = surface["I"]

    # Get time indices
    idx = 0
    if surface["N_slice"] > 1:
        idx = binary_search(t, surface["t"][: surface["N_slice"] + 1])

    # Get constant
    J0 = surface["J"][idx][0]
    J1 = surface["J"][idx][1]
    J = J0 + J1 * (t - surface["t"][idx])

    result = G * x + H * y + I_ * z + J

    if surface["linear"]:
        return result

    A = surface["A"]
    B = surface["B"]
    C = surface["C"]
    D = surface["D"]
    E = surface["E"]
    F = surface["F"]

    return (
        result + A * x * x + B * y * y + C * z * z + D * x * y + E * x * z + F * y * z
    )


@njit
def surface_bc(P, surface, trans):
    if surface["vacuum"]:
        P["alive"] = False
    elif surface["reflective"]:
        surface_reflect(P, surface, trans)


@njit
def surface_reflect(P, surface, trans):
    ux = P["ux"]
    uy = P["uy"]
    uz = P["uz"]
    nx, ny, nz = surface_normal(P, surface, trans)
    # 2.0*surface_normal_component(...)
    c = 2.0 * (nx * ux + ny * uy + nz * uz)

    P["ux"] = ux - c * nx
    P["uy"] = uy - c * ny
    P["uz"] = uz - c * nz


@njit
def surface_shift(P, surface, trans, mcdc):
    ux = P["ux"]
    uy = P["uy"]
    uz = P["uz"]

    # Get surface normal
    nx, ny, nz = surface_normal(P, surface, trans)

    # The shift
    shift_x = nx * SHIFT
    shift_y = ny * SHIFT
    shift_z = nz * SHIFT

    # Get dot product to determine shift sign
    if surface["linear"]:
        # Get time indices
        idx = 0
        if surface["N_slice"] > 1:
            idx = binary_search(P["t"], surface["t"][: surface["N_slice"] + 1])
        J1 = surface["J"][idx][1]
        v = get_particle_speed(P, mcdc)
        dot = ux * nx + uy * ny + uz * nz + J1 / v
    else:
        dot = ux * nx + uy * ny + uz * nz

    if dot > 0.0:
        P["x"] += shift_x
        P["y"] += shift_y
        P["z"] += shift_z
    else:
        P["x"] -= shift_x
        P["y"] -= shift_y
        P["z"] -= shift_z


@njit
def surface_normal(P, surface, trans):
    if surface["linear"]:
        return surface["nx"], surface["ny"], surface["nz"]

    A = surface["A"]
    B = surface["B"]
    C = surface["C"]
    D = surface["D"]
    E = surface["E"]
    F = surface["F"]
    G = surface["G"]
    H = surface["H"]
    I_ = surface["I"]
    x = P["x"] + trans[0]
    y = P["y"] + trans[1]
    z = P["z"] + trans[2]

    dx = 2 * A * x + D * y + E * z + G
    dy = 2 * B * y + D * x + F * z + H
    dz = 2 * C * z + E * x + F * y + I_

    norm = (dx**2 + dy**2 + dz**2) ** 0.5
    return dx / norm, dy / norm, dz / norm


@njit
def surface_normal_component(P, surface, trans):
    ux = P["ux"]
    uy = P["uy"]
    uz = P["uz"]
    nx, ny, nz = surface_normal(P, surface, trans)
    return nx * ux + ny * uy + nz * uz


@njit
def surface_distance(P, surface, trans, mcdc):
    ux = P["ux"]
    uy = P["uy"]
    uz = P["uz"]

    G = surface["G"]
    H = surface["H"]
    I_ = surface["I"]

    surface_move = False
    if surface["linear"]:
        idx = 0
        if surface["N_slice"] > 1:
            idx = binary_search(P["t"], surface["t"][: surface["N_slice"] + 1])
        J1 = surface["J"][idx][1]
        v = get_particle_speed(P, mcdc)

        t_max = surface["t"][idx + 1]
        d_max = (t_max - P["t"]) * v

        distance = -surface_evaluate(P, surface, trans) / (
            G * ux + H * uy + I_ * uz + J1 / v
        )

        # Go beyond current movement slice?
        if distance > d_max:
            distance = d_max
            surface_move = True
        elif distance < 0 and idx < surface["N_slice"] - 1:
            distance = d_max
            surface_move = True

        # Moving away from the surface
        if distance < 0.0:
            return INF, surface_move
        else:
            return distance, surface_move

    x = P["x"] + trans[0]
    y = P["y"] + trans[1]
    z = P["z"] + trans[2]

    A = surface["A"]
    B = surface["B"]
    C = surface["C"]
    D = surface["D"]
    E = surface["E"]
    F = surface["F"]

    # Quadratic equation constants
    a = (
        A * ux * ux
        + B * uy * uy
        + C * uz * uz
        + D * ux * uy
        + E * ux * uz
        + F * uy * uz
    )
    b = (
        2 * (A * x * ux + B * y * uy + C * z * uz)
        + D * (x * uy + y * ux)
        + E * (x * uz + z * ux)
        + F * (y * uz + z * uy)
        + G * ux
        + H * uy
        + I_ * uz
    )
    c = surface_evaluate(P, surface, trans)

    determinant = b * b - 4.0 * a * c

    # Roots are complex  : no intersection
    # Roots are identical: tangent
    # ==> return huge number
    if determinant <= 0.0:
        return INF, surface_move
    else:
        # Get the roots
        denom = 2.0 * a
        sqrt = math.sqrt(determinant)
        root_1 = (-b + sqrt) / denom
        root_2 = (-b - sqrt) / denom

        # Negative roots, moving away from the surface
        if root_1 < 0.0:
            root_1 = INF
        if root_2 < 0.0:
            root_2 = INF

        # Return the smaller root
        return min(root_1, root_2), surface_move


# =============================================================================
# Mesh operations
# =============================================================================


@njit
def mesh_distance_search(value, direction, grid):
    if direction == 0.0:
        return INF
    idx = binary_search(value, grid)
    if direction > 0.0:
        idx += 1
    if idx == -1:
        idx += 1
    if idx == len(grid):
        idx -= 1
    dist = (grid[idx] - value) / direction
    # Moving away from mesh?
    if dist < 0.0:
        dist = INF
    return dist


@njit
def mesh_uniform_distance_search(value, direction, x0, dx):
    if direction == 0.0:
        return INF
    idx = math.floor((value - x0) / dx)
    if direction > 0.0:
        idx += 1
    ref = x0 + idx * dx
    dist = (ref - value) / direction
    return dist


@njit
def mesh_get_index(P, mesh):
    # Check if outside grid
    outside = False

    if (
        P["t"] < mesh["t"][0]
        or P["t"] > mesh["t"][-1]
        or P["x"] < mesh["x"][0]
        or P["x"] > mesh["x"][-1]
        or P["y"] < mesh["y"][0]
        or P["y"] > mesh["y"][-1]
        or P["z"] < mesh["z"][0]
        or P["z"] > mesh["z"][-1]
    ):
        outside = True

    t = binary_search(P["t"], mesh["t"])
    x = binary_search(P["x"], mesh["x"])
    y = binary_search(P["y"], mesh["y"])
    z = binary_search(P["z"], mesh["z"])
    return t, x, y, z, outside


@njit
def mesh_get_angular_index(P, mesh):
    ux = P["ux"]
    uy = P["uy"]
    uz = P["uz"]

    P_mu = uz
    P_azi = math.acos(ux / math.sqrt(ux * ux + uy * uy))
    if uy < 0.0:
        P_azi *= -1

    mu = binary_search(P_mu, mesh["mu"])
    azi = binary_search(P_azi, mesh["azi"])
    return mu, azi


@njit
def mesh_get_energy_index(P, mesh):
    return binary_search(P["g"], mesh["g"])


@njit
def mesh_uniform_get_index(P, mesh, trans):
    Px = P["x"] + trans[0]
    Py = P["y"] + trans[1]
    Pz = P["z"] + trans[2]
    x = math.floor((Px - mesh["x0"]) / mesh["dx"])
    y = math.floor((Py - mesh["y0"]) / mesh["dy"])
    z = math.floor((Pz - mesh["z0"]) / mesh["dz"])
    return x, y, z


@njit
def mesh_crossing_evaluate(P, mesh):
    # Shift backward
    shift_particle(P, -SHIFT)
    t1, x1, y1, z1, outside = mesh_get_index(P, mesh)

    # Double shift forward
    shift_particle(P, 2 * SHIFT)
    t2, x2, y2, z2, outside = mesh_get_index(P, mesh)

    # Return particle to initial position
    shift_particle(P, -SHIFT)

    # Determine dimension crossed
    if x1 != x2:
        return x1, y1, z1, t1, MESH_X
    elif y1 != y2:
        return x1, y1, z1, t1, MESH_Y
    elif z1 != z2:
        return x1, y1, z1, t1, MESH_Z
    elif t1 != t2:
        return x1, y1, z1, t1, MESH_T


# =============================================================================
# Tally operations
# =============================================================================


@njit
def score_tracklength(P, distance, mcdc):
    tally = mcdc["tally"]
    material = mcdc["materials"][P["material_ID"]]

    # Get indices
    s = P["sensitivity_ID"]
    t, x, y, z, outside = mesh_get_index(P, tally["mesh"])
    mu, azi = mesh_get_angular_index(P, tally["mesh"])
    g = mesh_get_energy_index(P, tally["mesh"])

    # Outside grid?
    if outside:
        return

    # Score
    flux = distance * P["w"]
    if tally["flux"]:
        score_flux(s, g, t, x, y, z, mu, azi, flux, tally["score"]["flux"])
    if tally["density"]:
        flux /= material["speed"][g]
        score_flux(s, g, t, x, y, z, mu, azi, flux, tally["score"]["density"])
    if tally["fission"]:
        flux *= material["fission"][g]
        score_flux(s, g, t, x, y, z, mu, azi, flux, tally["score"]["fission"])
    if tally["total"]:
        flux *= material["total"][g]
        score_flux(s, g, t, x, y, z, mu, azi, flux, tally["score"]["total"])
    if tally["current"]:
        score_current(s, g, t, x, y, z, flux, P, tally["score"]["current"])
    if tally["eddington"]:
        score_eddington(s, g, t, x, y, z, flux, P, tally["score"]["eddington"])


@njit
def score_crossing_x(P, t, x, y, z, mcdc):
    tally = mcdc["tally"]
    material = mcdc["materials"][P["material_ID"]]

    # Get indices
    if P["ux"] > 0.0:
        x += 1
    s = P["sensitivity_ID"]
    mu, azi = mesh_get_angular_index(P, tally["mesh"])
    g = mesh_get_energy_index(P, tally["mesh"])

    # Score
    flux = P["w"] / abs(P["ux"])
    if tally["flux_x"]:
        score_flux(s, g, t, x, y, z, mu, azi, flux, tally["score"]["flux_x"])
    if tally["density_x"]:
        flux /= material["speed"][g]
        score_flux(s, g, t, x, y, z, mu, azi, flux, tally["score"]["density_x"])
    if tally["fission_x"]:
        flux *= material["fission"][g]
        score_flux(s, g, t, x, y, z, mu, azi, flux, tally["score"]["fission_x"])
    if tally["total_x"]:
        flux *= material["total"][g]
        score_flux(s, g, t, x, y, z, mu, azi, flux, tally["score"]["total_x"])
    if tally["current_x"]:
        score_current(s, g, t, x, y, z, flux, P, tally["score"]["current_x"])
    if tally["eddington_x"]:
        score_eddington(s, g, t, x, y, z, flux, P, tally["score"]["eddington_x"])


@njit
def score_crossing_y(P, t, x, y, z, mcdc):
    tally = mcdc["tally"]
    material = mcdc["materials"][P["material_ID"]]

    # Get indices
    if P["uy"] > 0.0:
        y += 1
    s = P["sensitivity_ID"]
    mu, azi = mesh_get_angular_index(P, tally["mesh"])
    g = mesh_get_energy_index(P, tally["mesh"])

    # Score
    flux = P["w"] / abs(P["uy"])
    if tally["flux_y"]:
        score_flux(s, g, t, x, y, z, mu, azi, flux, tally["score"]["flux_y"])
    if tally["density_y"]:
        flux /= material["speed"][g]
        score_flux(s, g, t, x, y, z, mu, azi, flux, tally["score"]["density_y"])
    if tally["fission_y"]:
        flux *= material["fission"][g]
        score_flux(s, g, t, x, y, z, mu, azi, flux, tally["score"]["fission_y"])
    if tally["total_y"]:
        flux *= material["total"][g]
        score_flux(s, g, t, x, y, z, mu, azi, flux, tally["score"]["total_y"])
    if tally["current_y"]:
        score_current(s, g, t, x, y, z, flux, P, tally["score"]["current_y"])
    if tally["eddington_y"]:
        score_eddington(s, g, t, x, y, z, flux, P, tally["score"]["eddington_y"])


@njit
def score_crossing_z(P, t, x, y, z, mcdc):
    tally = mcdc["tally"]
    material = mcdc["materials"][P["material_ID"]]

    # Get indices
    if P["uz"] > 0.0:
        z += 1
    s = P["sensitivity_ID"]
    mu, azi = mesh_get_angular_index(P, tally["mesh"])
    g = mesh_get_energy_index(P, tally["mesh"])

    # Score
    flux = P["w"] / abs(P["uz"])
    if tally["flux_z"]:
        score_flux(s, g, t, x, y, z, mu, azi, flux, tally["score"]["flux_z"])
    if tally["density_z"]:
        flux /= material["speed"][g]
        score_flux(s, g, t, x, y, z, mu, azi, flux, tally["score"]["density_z"])
    if tally["fission_z"]:
        flux *= material["fission"][g]
        score_flux(s, g, t, x, y, z, mu, azi, flux, tally["score"]["fission_z"])
    if tally["total_z"]:
        flux *= material["total"][g]
        score_flux(s, g, t, x, y, z, mu, azi, flux, tally["score"]["total_z"])
    if tally["current_z"]:
        score_current(s, g, t, x, y, z, flux, P, tally["score"]["current_z"])
    if tally["eddington_z"]:
        score_eddington(s, g, t, x, y, z, flux, P, tally["score"]["eddington_z"])


@njit
def score_crossing_t(P, t, x, y, z, mcdc):
    tally = mcdc["tally"]
    material = mcdc["materials"][P["material_ID"]]

    # Get indices
    s = P["sensitivity_ID"]
    t += 1
    mu, azi = mesh_get_angular_index(P, tally["mesh"])
    g = mesh_get_energy_index(P, tally["mesh"])

    # Score
    flux = P["w"] * material["speed"][g]
    if tally["flux_t"]:
        score_flux(s, g, t, x, y, z, mu, azi, flux, tally["score"]["flux_t"])
    if tally["density_t"]:
        flux /= material["speed"][g]
        score_flux(s, g, t, x, y, z, mu, azi, flux, tally["score"]["density_t"])
    if tally["fission_t"]:
        flux *= material["fission"][g]
        score_flux(s, g, t, x, y, z, mu, azi, flux, tally["score"]["fission_t"])
    if tally["total_t"]:
        flux *= material["total"][g]
        score_flux(s, g, t, x, y, z, mu, azi, flux, tally["score"]["total_t"])
    if tally["current_t"]:
        score_current(s, g, t, x, y, z, flux, P, tally["score"]["current_t"])
    if tally["eddington_t"]:
        score_eddington(s, g, t, x, y, z, flux, P, tally["score"]["eddington_t"])


@njit
def score_flux(s, g, t, x, y, z, mu, azi, flux, score):
    score["bin"][s, g, t, x, y, z, mu, azi] += flux


@njit
def score_current(s, g, t, x, y, z, flux, P, score):
    score["bin"][s, g, t, x, y, z, 0] += flux * P["ux"]
    score["bin"][s, g, t, x, y, z, 1] += flux * P["uy"]
    score["bin"][s, g, t, x, y, z, 2] += flux * P["uz"]


@njit
def score_eddington(s, g, t, x, y, z, flux, P, score):
    ux = P["ux"]
    uy = P["uy"]
    uz = P["uz"]
    score["bin"][s, g, t, x, y, z, 0] += flux * ux * ux
    score["bin"][s, g, t, x, y, z, 1] += flux * ux * uy
    score["bin"][s, g, t, x, y, z, 2] += flux * ux * uz
    score["bin"][s, g, t, x, y, z, 3] += flux * uy * uy
    score["bin"][s, g, t, x, y, z, 4] += flux * uy * uz
    score["bin"][s, g, t, x, y, z, 5] += flux * uz * uz


@njit
def score_closeout_history(score, mcdc):
    # Normalize if eigenvalue mode
    if mcdc["setting"]["mode_eigenvalue"]:
        score["bin"][:] /= mcdc["setting"]["N_particle"]

        # MPI Reduce
        buff = np.zeros_like(score["bin"])
        with objmode():
            MPI.COMM_WORLD.Reduce(np.array(score["bin"]), buff, MPI.SUM, 0)
        score["bin"][:] = buff

    # Accumulate score and square of score into mean and sdev
    score["mean"][:] += score["bin"]
    score["sdev"][:] += np.square(score["bin"])

    # Reset bin
    score["bin"].fill(0.0)


@njit
def score_closeout(score, mcdc):
    N_history = mcdc["setting"]["N_particle"]

    if mcdc["setting"]["mode_eigenvalue"]:
        N_history = mcdc["setting"]["N_active"]
    else:
        # MPI Reduce
        buff = np.zeros_like(score["mean"])
        buff_sq = np.zeros_like(score["sdev"])
        with objmode():
            MPI.COMM_WORLD.Reduce(np.array(score["mean"]), buff, MPI.SUM, 0)
            MPI.COMM_WORLD.Reduce(np.array(score["sdev"]), buff_sq, MPI.SUM, 0)
        score["mean"][:] = buff
        score["sdev"][:] = buff_sq

    # Store results
    score["mean"][:] = score["mean"] / N_history
    score["sdev"][:] = np.sqrt(
        (score["sdev"] / N_history - np.square(score["mean"])) / (N_history - 1)
    )


@njit
def tally_closeout_history(mcdc):
    tally = mcdc["tally"]

    for name in literal_unroll(score_list):
        if tally[name]:
            score_closeout_history(tally["score"][name], mcdc)


@njit
def tally_closeout(mcdc):
    tally = mcdc["tally"]

    for name in literal_unroll(score_list):
        if tally[name]:
            score_closeout(tally["score"][name], mcdc)


# =============================================================================
# Eigenvalue tally operations
# =============================================================================


@njit
def eigenvalue_tally(P, distance, mcdc):
    tally = mcdc["tally"]

    # TODO: Consider multi-nuclide material
    material = mcdc["nuclides"][P["material_ID"]]

    # Parameters
    flux = distance * P["w"]
    g = P["g"]
    nu = material["nu_f"][g]
    SigmaT = material["total"][g]
    SigmaF = material["fission"][g]
    nuSigmaF = nu * SigmaF

    # Fission production (needed even during inactive cycle)
    mcdc["eigenvalue_tally_nuSigmaF"] += flux * nuSigmaF

    if mcdc["cycle_active"]:
        # Neutron density
        v = get_particle_speed(P, mcdc)
        n_density = flux / v
        mcdc["eigenvalue_tally_n"] += n_density
        # Maximum neutron density
        if mcdc["n_max"] < n_density:
            mcdc["n_max"] = n_density

        # Precursor density
        J = material["J"]
        nu_d = material["nu_d"][g]
        decay = material["decay"]
        total = 0.0
        for j in range(J):
            total += nu_d[j] / decay[j]
        C_density = flux * total * SigmaF / mcdc["k_eff"]
        mcdc["eigenvalue_tally_C"] += C_density
        # Maximum precursor density
        if mcdc["C_max"] < C_density:
            mcdc["C_max"] = C_density


@njit
def eigenvalue_tally_closeout_history(mcdc):
    N_particle = mcdc["setting"]["N_particle"]

    i_cycle = mcdc["i_cycle"]

    # MPI Allreduce
    buff_nuSigmaF = np.zeros(1, np.float64)
    buff_n = np.zeros(1, np.float64)
    buff_nmax = np.zeros(1, np.float64)
    buff_C = np.zeros(1, np.float64)
    buff_Cmax = np.zeros(1, np.float64)
    buff_IC_fission = np.zeros(1, np.float64)
    with objmode():
        MPI.COMM_WORLD.Allreduce(
            np.array([mcdc["eigenvalue_tally_nuSigmaF"]]), buff_nuSigmaF, MPI.SUM
        )
        if mcdc["cycle_active"]:
            MPI.COMM_WORLD.Allreduce(
                np.array([mcdc["eigenvalue_tally_n"]]), buff_n, MPI.SUM
            )
            MPI.COMM_WORLD.Allreduce(np.array([mcdc["n_max"]]), buff_nmax, MPI.MAX)
            MPI.COMM_WORLD.Allreduce(
                np.array([mcdc["eigenvalue_tally_C"]]), buff_C, MPI.SUM
            )
            MPI.COMM_WORLD.Allreduce(np.array([mcdc["C_max"]]), buff_Cmax, MPI.MAX)
            if mcdc["technique"]["IC_generator"]:
                MPI.COMM_WORLD.Allreduce(
                    np.array([mcdc["technique"]["IC_fission_score"]]),
                    buff_IC_fission,
                    MPI.SUM,
                )

    # Update and store k_eff
    mcdc["k_eff"] = buff_nuSigmaF[0] / N_particle
    mcdc["k_cycle"][i_cycle] = mcdc["k_eff"]

    # Normalize other eigenvalue/global tallies
    tally_n = buff_n[0] / N_particle
    tally_C = buff_C[0] / N_particle
    tally_IC_fission = buff_IC_fission[0]

    # Maximum densities
    mcdc["n_max"] = buff_nmax[0]
    mcdc["C_max"] = buff_Cmax[0]

    # Accumulate running average
    if mcdc["cycle_active"]:
        mcdc["k_avg"] += mcdc["k_eff"]
        mcdc["k_sdv"] += mcdc["k_eff"] * mcdc["k_eff"]
        mcdc["n_avg"] += tally_n
        mcdc["n_sdv"] += tally_n * tally_n
        mcdc["C_avg"] += tally_C
        mcdc["C_sdv"] += tally_C * tally_C

        N = 1 + mcdc["i_cycle"] - mcdc["setting"]["N_inactive"]
        mcdc["k_avg_running"] = mcdc["k_avg"] / N
        if N == 1:
            mcdc["k_sdv_running"] = 0.0
        else:
            mcdc["k_sdv_running"] = math.sqrt(
                (mcdc["k_sdv"] / N - mcdc["k_avg_running"] ** 2) / (N - 1)
            )

        if mcdc["technique"]["IC_generator"]:
            mcdc["technique"]["IC_fission"] += tally_IC_fission

    # Reset accumulators
    mcdc["eigenvalue_tally_nuSigmaF"] = 0.0
    mcdc["eigenvalue_tally_n"] = 0.0
    mcdc["eigenvalue_tally_C"] = 0.0
    mcdc["technique"]["IC_fission_score"] = 0.0

    # =====================================================================
    # Gyration radius
    # =====================================================================

    if mcdc["setting"]["gyration_radius"]:
        # Center of mass
        N_local = mcdc["bank_census"]["size"]
        total_local = np.zeros(4, np.float64)  # [x,y,z,W]
        total = np.zeros(4, np.float64)
        for i in range(N_local):
            P = mcdc["bank_census"]["particles"][i]
            total_local[0] += P["x"] * P["w"]
            total_local[1] += P["y"] * P["w"]
            total_local[2] += P["z"] * P["w"]
            total_local[3] += P["w"]
        # MPI Allreduce
        with objmode():
            MPI.COMM_WORLD.Allreduce(total_local, total, MPI.SUM)
        # COM
        W = total[3]
        com_x = total[0] / W
        com_y = total[1] / W
        com_z = total[2] / W

        # Distance RMS
        rms_local = np.zeros(1, np.float64)
        rms = np.zeros(1, np.float64)
        gr_type = mcdc["setting"]["gyration_radius_type"]
        if gr_type == GR_ALL:
            for i in range(N_local):
                P = mcdc["bank_census"]["particles"][i]
                rms_local[0] += (
                    (P["x"] - com_x) ** 2
                    + (P["y"] - com_y) ** 2
                    + (P["z"] - com_z) ** 2
                ) * P["w"]
        elif gr_type == GR_INFINITE_X:
            for i in range(N_local):
                P = mcdc["bank_census"]["particles"][i]
                rms_local[0] += ((P["y"] - com_y) ** 2 + (P["z"] - com_z) ** 2) * P["w"]
        elif gr_type == GR_INFINITE_Y:
            for i in range(N_local):
                P = mcdc["bank_census"]["particles"][i]
                rms_local[0] += ((P["x"] - com_x) ** 2 + (P["z"] - com_z) ** 2) * P["w"]
        elif gr_type == GR_INFINITE_Z:
            for i in range(N_local):
                P = mcdc["bank_census"]["particles"][i]
                rms_local[0] += ((P["x"] - com_x) ** 2 + (P["y"] - com_y) ** 2) * P["w"]
        elif gr_type == GR_ONLY_X:
            for i in range(N_local):
                P = mcdc["bank_census"]["particles"][i]
                rms_local[0] += ((P["x"] - com_x) ** 2) * P["w"]
        elif gr_type == GR_ONLY_Y:
            for i in range(N_local):
                P = mcdc["bank_census"]["particles"][i]
                rms_local[0] += ((P["y"] - com_y) ** 2) * P["w"]
        elif gr_type == GR_ONLY_Z:
            for i in range(N_local):
                P = mcdc["bank_census"]["particles"][i]
                rms_local[0] += ((P["z"] - com_z) ** 2) * P["w"]

        # MPI Allreduce
        with objmode():
            MPI.COMM_WORLD.Allreduce(rms_local, rms, MPI.SUM)
        rms = math.sqrt(rms[0] / W)

        # Gyration radius
        mcdc["gyration_radius"][i_cycle] = rms


@njit
def eigenvalue_tally_closeout(mcdc):
    N = mcdc["setting"]["N_active"]
    mcdc["n_avg"] /= N
    mcdc["C_avg"] /= N
    if N > 1:
        mcdc["n_sdv"] = math.sqrt((mcdc["n_sdv"] / N - mcdc["n_avg"] ** 2) / (N - 1))
        mcdc["C_sdv"] = math.sqrt((mcdc["C_sdv"] / N - mcdc["C_avg"] ** 2) / (N - 1))
    else:
        mcdc["n_sdv"] = 0.0
        mcdc["C_sdv"] = 0.0


# =============================================================================
# Move to event
# =============================================================================


@njit
def move_to_event(P, mcdc):
    # =========================================================================
    # Get distances to events
    # =========================================================================

    # Distance to nearest geometry boundary (surface or lattice)
    # Also set particle material and speed
    d_boundary, event = distance_to_boundary(P, mcdc)

    # Distance to tally mesh
    d_mesh = INF
    if mcdc["cycle_active"]:
        d_mesh = distance_to_mesh(P, mcdc["tally"]["mesh"], mcdc)

    if mcdc["technique"]["iQMC"]:
        d_iqmc_mesh = distance_to_mesh(P, mcdc["technique"]["iqmc_mesh"], mcdc)
        if d_iqmc_mesh < d_mesh:
            d_mesh = d_iqmc_mesh

    # Distance to time boundary
    speed = get_particle_speed(P, mcdc)
    d_time_boundary = speed * (mcdc["setting"]["time_boundary"] - P["t"])

    # Distance to census time
    idx = mcdc["technique"]["census_idx"]
    d_time_census = speed * (mcdc["technique"]["census_time"][idx] - P["t"])

    # Distance to collision
    if mcdc["technique"]["iQMC"]:
        d_collision = INF
    else:
        d_collision = distance_to_collision(P, mcdc)

    # =========================================================================
    # Determine event
    #   Priority (in case of coincident events):
    #     boundary > time_boundary > mesh > collision
    # =========================================================================

    # Find the minimum
    distance = min(d_boundary, d_time_boundary, d_time_census, d_mesh, d_collision)

    # Remove the boundary event if it is not the nearest
    if d_boundary > distance * PREC:
        event = 0

    # Add each event if it is within PREC of the nearest event
    if d_time_boundary <= distance * PREC:
        event += EVENT_TIME_BOUNDARY
    if d_time_census <= distance * PREC:
        event += EVENT_CENSUS
    if d_mesh <= distance * PREC:
        event += EVENT_MESH
    if d_collision == distance:
        event = EVENT_COLLISION

    # Assign event
    P["event"] = event

    # =========================================================================
    # Move particle
    # =========================================================================

    # score iQMC tallies
    if mcdc["technique"]["iQMC"]:
        material = mcdc["materials"][P["material_ID"]]
        w = P["iqmc_w"]
        SigmaT = material["total"][:]
        score_iqmc_flux(P, distance, mcdc)
        w_final = continuous_weight_reduction(w, distance, SigmaT)
        P["iqmc_w"] = w_final
        P["w"] = w_final.sum()

    # Score tracklength tallies
    if mcdc["tally"]["tracklength"] and mcdc["cycle_active"]:
        score_tracklength(P, distance, mcdc)
    if mcdc["setting"]["mode_eigenvalue"]:
        eigenvalue_tally(P, distance, mcdc)

    # Move particle
    move_particle(P, distance, mcdc)


@njit
def distance_to_collision(P, mcdc):
    # Get total cross-section
    material = mcdc["materials"][P["material_ID"]]
    SigmaT = material["total"][P["g"]]

    # Vacuum material?
    if SigmaT == 0.0:
        return INF

    # Sample collision distance
    xi = rng(mcdc)
    distance = -math.log(xi) / SigmaT
    return distance


@njit
def distance_to_boundary(P, mcdc):
    """
    Find the nearest geometry boundary, which could be lattice or surface, and
    return the event type (EVENT_SURFACE or EVENT_LATTICE) and the distance

    We recursively check from the top level cell. If surface and lattice are
    coincident, EVENT_SURFACE is prioritized.
    """

    distance = INF
    event = 0

    # Translation accumulator
    trans = np.zeros(3)

    # Top level cell
    cell = mcdc["cells"][P["cell_ID"]]

    # Recursively check if cell is a lattice cell, until material cell is found
    while True:
        # Distance to nearest surface
        d_surface, surface_ID, surface_move = distance_to_nearest_surface(
            P, cell, trans, mcdc
        )

        # Check if smaller
        if d_surface * PREC < distance:
            distance = d_surface
            event = EVENT_SURFACE
            P["surface_ID"] = surface_ID
            P["translation"][:] = trans

            if surface_move:
                event = EVENT_SURFACE_MOVE

        # Lattice cell?
        if cell["lattice"]:
            # Get lattice
            lattice = mcdc["lattices"][cell["lattice_ID"]]

            # Get lattice center for translation)
            trans -= cell["lattice_center"]

            # Distance to lattice
            d_lattice = distance_to_lattice(P, lattice, trans)

            # Check if smaller
            if d_lattice * PREC < distance:
                distance = d_lattice
                event = EVENT_LATTICE
                P["surface_ID"] = -1

            # Get universe
            mesh = lattice["mesh"]
            x, y, z = mesh_uniform_get_index(P, mesh, trans)
            universe_ID = lattice["universe_IDs"][x, y, z]

            # Update translation
            trans[0] -= mesh["x0"] + (x + 0.5) * mesh["dx"]
            trans[1] -= mesh["y0"] + (y + 0.5) * mesh["dy"]
            trans[2] -= mesh["z0"] + (z + 0.5) * mesh["dz"]

            # Get inner cell
            cell_ID = get_particle_cell(P, universe_ID, trans, mcdc)
            cell = mcdc["cells"][cell_ID]

        else:
            # Material cell found, set material_ID
            P["material_ID"] = cell["material_ID"]
            break

    return distance, event


@njit
def distance_to_nearest_surface(P, cell, trans, mcdc):
    distance = INF
    surface_ID = -1
    surface_move = False

    for i in range(cell["N_surface"]):
        surface = mcdc["surfaces"][cell["surface_IDs"][i]]
        d, sm = surface_distance(P, surface, trans, mcdc)
        if d < distance:
            distance = d
            surface_ID = surface["ID"]
            surface_move = sm
    return distance, surface_ID, surface_move


@njit
def distance_to_lattice(P, lattice, trans):
    mesh = lattice["mesh"]

    x = P["x"] + trans[0]
    y = P["y"] + trans[1]
    z = P["z"] + trans[2]
    ux = P["ux"]
    uy = P["uy"]
    uz = P["uz"]

    d = INF
    d = min(d, mesh_uniform_distance_search(x, ux, mesh["x0"], mesh["dx"]))
    d = min(d, mesh_uniform_distance_search(y, uy, mesh["y0"], mesh["dy"]))
    d = min(d, mesh_uniform_distance_search(z, uz, mesh["z0"], mesh["dz"]))
    return d


@njit
def distance_to_mesh(P, mesh, mcdc):
    x = P["x"]
    y = P["y"]
    z = P["z"]
    t = P["t"]
    ux = P["ux"]
    uy = P["uy"]
    uz = P["uz"]
    v = get_particle_speed(P, mcdc)

    d = INF
    d = min(d, mesh_distance_search(x, ux, mesh["x"]))
    d = min(d, mesh_distance_search(y, uy, mesh["y"]))
    d = min(d, mesh_distance_search(z, uz, mesh["z"]))
    d = min(d, mesh_distance_search(t, 1.0 / v, mesh["t"]))
    return d


# =============================================================================
# Surface crossing
# =============================================================================


@njit
def surface_crossing(P, mcdc):
    trans = P["translation"]

    # Implement BC
    surface = mcdc["surfaces"][P["surface_ID"]]
    surface_bc(P, surface, trans)

    # Small shift to ensure crossing
    surface_shift(P, surface, trans, mcdc)

    # Record old material for sensitivity quantification
    material_ID_old = P["material_ID"]

    # Check new cell?
    if P["alive"] and not surface["reflective"]:
        cell = mcdc["cells"][P["cell_ID"]]
        if not cell_check(P, cell, trans, mcdc):
            trans = np.zeros(3)
            P["cell_ID"] = get_particle_cell(P, 0, trans, mcdc)

    # Sensitivity quantification for surface?
    if surface["sensitivity"] and P["sensitivity_ID"] == 0:
        material_ID_new = get_particle_material(P, mcdc)
        if material_ID_old != material_ID_new:
            sensitivity_surface(P, surface, material_ID_old, material_ID_new, mcdc)


# =============================================================================
# Mesh crossing
# =============================================================================


@njit
def mesh_crossing(P, mcdc):
    # Tally mesh crossing
    if mcdc["tally"]["crossing"] and mcdc["cycle_active"]:
        mesh = mcdc["tally"]["mesh"]

        # Determine which dimension is crossed
        x, y, z, t, flag = mesh_crossing_evaluate(P, mesh)

        # Score on tally
        if flag == MESH_X and mcdc["tally"]["crossing_x"]:
            score_crossing_x(P, t, x, y, z, mcdc)
        if flag == MESH_Y and mcdc["tally"]["crossing_y"]:
            score_crossing_y(P, t, x, y, z, mcdc)
        if flag == MESH_Z and mcdc["tally"]["crossing_z"]:
            score_crossing_z(P, t, x, y, z, mcdc)
        if flag == MESH_T and mcdc["tally"]["crossing_t"]:
            score_crossing_t(P, t, x, y, z, mcdc)


# =============================================================================
# Collision
# =============================================================================


@njit
def collision(P, mcdc):
    # Get the reaction cross-sections
    material = mcdc["materials"][P["material_ID"]]
    g = P["g"]
    SigmaT = material["total"][g]
    SigmaC = material["capture"][g]
    SigmaS = material["scatter"][g]
    SigmaF = material["fission"][g]

    # Implicit capture
    if mcdc["technique"]["implicit_capture"]:
        P["w"] *= (SigmaT - SigmaC) / SigmaT
        SigmaT -= SigmaC

    # Sample collision type
    xi = rng(mcdc) * SigmaT
    tot = SigmaS
    if tot > xi:
        event = EVENT_SCATTERING
    else:
        tot += SigmaF
        if tot > xi:
            event = EVENT_FISSION
        else:
            event = EVENT_CAPTURE
    P["event"] = event


# =============================================================================
# Capture
# =============================================================================


@njit
def capture(P, mcdc):
    # Kill the current particle
    P["alive"] = False


# =============================================================================
# Scattering
# =============================================================================


@njit
def scattering(P, mcdc):
    # Kill the current particle
    P["alive"] = False

    # Get effective and new weight
    if mcdc["technique"]["weighted_emission"]:
        weight_eff = P["w"]
        weight_new = 1.0
    else:
        weight_eff = 1.0
        weight_new = P["w"]

    # Get production factor
    material = mcdc["materials"][P["material_ID"]]
    g = P["g"]
    nu_s = material["nu_s"][g]

    # Get number of secondaries
    N = int(math.floor(weight_eff * nu_s + rng(mcdc)))

    for n in range(N):
        # Create new particle
        P_new = np.zeros(1, dtype=type_.particle_record)[0]

        # Set weight
        P_new["w"] = weight_new

        # Sample scattering phase space
        sample_phasespace_scattering(P, material, P_new, mcdc)

        # Bank
        add_particle(P_new, mcdc["bank_active"])


@njit
def sample_phasespace_scattering(P, material, P_new, mcdc):
    # Get outgoing spectrum
    g = P["g"]
    G = material["G"]
    chi_s = material["chi_s"][g]

    # Copy relevant attributes
    P_new["x"] = P["x"]
    P_new["y"] = P["y"]
    P_new["z"] = P["z"]
    P_new["t"] = P["t"]
    P_new["sensitivity_ID"] = P["sensitivity_ID"]

    # Sample outgoing energy
    xi = rng(mcdc)
    tot = 0.0
    for g_out in range(G):
        tot += chi_s[g_out]
        if tot > xi:
            break
    P_new["g"] = g_out

    # Sample scattering angle
    mu = 2.0 * rng(mcdc) - 1.0

    # Sample azimuthal direction
    azi = 2.0 * PI * rng(mcdc)
    cos_azi = math.cos(azi)
    sin_azi = math.sin(azi)
    Ac = (1.0 - mu**2) ** 0.5

    ux = P["ux"]
    uy = P["uy"]
    uz = P["uz"]

    if uz != 1.0:
        B = (1.0 - P["uz"] ** 2) ** 0.5
        C = Ac / B

        P_new["ux"] = ux * mu + (ux * uz * cos_azi - uy * sin_azi) * C
        P_new["uy"] = uy * mu + (uy * uz * cos_azi + ux * sin_azi) * C
        P_new["uz"] = uz * mu - cos_azi * Ac * B

    # If dir = 0i + 0j + k, interchange z and y in the scattering formula
    else:
        B = (1.0 - uy**2) ** 0.5
        C = Ac / B

        P_new["ux"] = ux * mu + (ux * uy * cos_azi - uz * sin_azi) * C
        P_new["uz"] = uz * mu + (uz * uy * cos_azi + ux * sin_azi) * C
        P_new["uy"] = uy * mu - cos_azi * Ac * B


# =============================================================================
# Fission
# =============================================================================


@njit
def fission(P, mcdc):
    # Kill the current particle
    P["alive"] = False

    # Get production factor
    material = mcdc["materials"][P["material_ID"]]
    g = P["g"]
    nu = material["nu_f"][g]

    # Get effective and new weight
    if mcdc["technique"]["weighted_emission"]:
        weight_eff = P["w"]
        weight_new = 1.0
    else:
        weight_eff = 1.0
        weight_new = P["w"]

    # Get number of secondaries
    N = int(math.floor(weight_eff * nu / mcdc["k_eff"] + rng(mcdc)))

    for n in range(N):
        # Create new particle
        P_new = np.zeros(1, dtype=type_.particle_record)[0]

        # Set weight
        P_new["w"] = weight_new

        # Sample scattering phase space
        sample_phasespace_fission(P, material, P_new, mcdc)

        # Skip if it's beyond time boundary
        if P_new["t"] > mcdc["setting"]["time_boundary"]:
            continue

        # Bank
        if mcdc["setting"]["mode_eigenvalue"]:
            add_particle(P_new, mcdc["bank_census"])
        else:
            add_particle(P_new, mcdc["bank_active"])


@njit
def sample_phasespace_fission(P, material, P_new, mcdc):
    # Get constants
    G = material["G"]
    J = material["J"]
    g = P["g"]
    nu = material["nu_f"][g]
    nu_p = material["nu_p"][g]
    if J > 0:
        nu_d = material["nu_d"][g]

    # Copy relevant attributes
    P_new["x"] = P["x"]
    P_new["y"] = P["y"]
    P_new["z"] = P["z"]
    P_new["t"] = P["t"]
    P_new["sensitivity_ID"] = P["sensitivity_ID"]

    # Sample isotropic direction
    P_new["ux"], P_new["uy"], P_new["uz"] = sample_isotropic_direction(mcdc)

    # Prompt or delayed?
    xi = rng(mcdc) * nu
    tot = nu_p
    if xi < tot:
        prompt = True
        spectrum = material["chi_p"][g]
    else:
        prompt = False

        # Determine delayed group and nuclide-dependent decay constant and spectrum
        for j in range(J):
            tot += nu_d[j]
            if xi < tot:
                # Delayed group determined, now determine nuclide
                N_nuclide = material["N_nuclide"]
                if N_nuclide == 1:
                    nuclide = mcdc["nuclides"][material["nuclide_IDs"][0]]
                    spectrum = nuclide["chi_d"][j]
                    decay = nuclide["decay"][j]
                    break
                SigmaF = material["fission"][g]
                xi = rng(mcdc) * nu_d[j] * SigmaF
                tot = 0.0
                for i in range(N_nuclide):
                    nuclide = mcdc["nuclides"][material["nuclide_IDs"][i]]
                    density = material["nuclide_densities"][i]
                    tot += density * nuclide["nu_d"][g, j] * nuclide["fission"][g]
                    if xi < tot:
                        # Nuclide determined, now get the constant and spectruum
                        spectrum = nuclide["chi_d"][j]
                        decay = nuclide["decay"][j]
                        break
                break

    # Sample outgoing energy
    xi = rng(mcdc)
    tot = 0.0
    for g_out in range(G):
        tot += spectrum[g_out]
        if tot > xi:
            break
    P_new["g"] = g_out

    # Sample emission time
    if not prompt:
        xi = rng(mcdc)
        P_new["t"] -= math.log(xi) / decay


@njit
def sample_phasespace_fission_nuclide(P, nuclide, P_new, mcdc):
    # Get constants
    G = nuclide["G"]
    J = nuclide["J"]
    g = P["g"]
    nu = nuclide["nu_f"][g]
    nu_p = nuclide["nu_p"][g]
    if J > 0:
        nu_d = nuclide["nu_d"][g]

    # Copy relevant attributes
    P_new["x"] = P["x"]
    P_new["y"] = P["y"]
    P_new["z"] = P["z"]
    P_new["t"] = P["t"]
    P_new["sensitivity_ID"] = P["sensitivity_ID"]

    # Sample isotropic direction
    P_new["ux"], P_new["uy"], P_new["uz"] = sample_isotropic_direction(mcdc)

    # Prompt or delayed?
    xi = rng(mcdc) * nu
    tot = nu_p
    if xi < tot:
        prompt = True
        spectrum = nuclide["chi_p"][g]
    else:
        prompt = False

        # Determine delayed group
        for j in range(J):
            tot += nu_d[j]
            if xi < tot:
                spectrum = nuclide["chi_d"][j]
                decay = nuclide["decay"][j]
                break

    # Sample outgoing energy
    xi = rng(mcdc)
    tot = 0.0
    for g_out in range(G):
        tot += spectrum[g_out]
        if tot > xi:
            break
    P_new["g"] = g_out

    # Sample emission time
    if not prompt:
        xi = rng(mcdc)
        P_new["t"] -= math.log(xi) / decay


# =============================================================================
# Branchless collision
# =============================================================================


@njit
def branchless_collision(P, mcdc):
    # Data
    # TODO: Consider multi-nuclide material
    material = mcdc["nuclides"][P["material_ID"]]
    w = P["w"]
    g = P["g"]
    SigmaT = material["total"][g]
    SigmaF = material["fission"][g]
    SigmaS = material["scatter"][g]
    nu_s = material["nu_s"][g]
    nu_p = material["nu_p"][g] / mcdc["k_eff"]
    nu_d = material["nu_d"][g] / mcdc["k_eff"]
    J = material["J"]
    G = material["G"]

    # Total nu fission
    nu = material["nu_f"][g]

    # Set weight
    n_scatter = nu_s * SigmaS
    n_fission = nu * SigmaF
    n_total = n_fission + n_scatter
    P["w"] *= n_total / SigmaT

    # Set spectrum and decay rate
    fission = True
    prompt = True
    if rng(mcdc) < n_scatter / n_total:
        fission = False
        spectrum = material["chi_s"][g]
    else:
        xi = rng(mcdc) * nu
        tot = nu_p
        if xi < tot:
            spectrum = material["chi_p"][g]
        else:
            prompt = False
            for j in range(J):
                tot += nu_d[j]
                if xi < tot:
                    spectrum = material["chi_d"][j]
                    decay = material["decay"][j]
                    break

    # Set time
    if not prompt:
        xi = rng(mcdc)
        P["t"] -= math.log(xi) / decay

        # Kill if it's beyond time boundary
        if P["t"] > mcdc["setting"]["time_boundary"]:
            P["alive"] = False
            return

    # Set energy
    xi = rng(mcdc)
    tot = 0.0
    for g_out in range(G):
        tot += spectrum[g_out]
        if tot > xi:
            P["g"] = g_out
            break

    # Set direction (TODO: anisotropic scattering)
    P["ux"], P["uy"], P["uz"] = sample_isotropic_direction(mcdc)


# =============================================================================
# Time boundary
# =============================================================================


@njit
def time_boundary(P, mcdc):
    P["alive"] = False


# =============================================================================
# Weight widow
# =============================================================================


@njit
def weight_window(P, mcdc):
    # Get indices
    t, x, y, z, outside = mesh_get_index(P, mcdc["technique"]["ww_mesh"])

    # Target weight
    w_target = mcdc["technique"]["ww"][t, x, y, z]

    # Population control factor
    w_target *= mcdc["technique"]["pc_factor"]

    # Surviving probability
    p = P["w"] / w_target

    # Window width
    width = mcdc["technique"]["ww_width"]

    # If above target
    if p > width:
        # Set target weight
        P["w"] = w_target

        # Splitting (keep the original particle)
        n_split = math.floor(p)
        for i in range(n_split - 1):
            add_particle(copy_particle(P), mcdc["bank_active"])

        # Russian roulette
        p -= n_split
        xi = rng(mcdc)
        if xi <= p:
            add_particle(copy_particle(P), mcdc["bank_active"])

    # Below target
    elif p < 1.0 / width:
        # Russian roulette
        xi = rng(mcdc)
        if xi > p:
            P["alive"] = False
        else:
            P["w"] = w_target


# ==============================================================================
# Quasi Monte Carlo
# ==============================================================================


@njit
def continuous_weight_reduction(w, distance, SigmaT):
    """
    Continuous weight reduction technique based on particle track-length, for
    use with iQMC.

    Parameters
    ----------
    w : float64
        particle weight
    distance : float64
        track length
    SigmaT : float64
        total cross section

    Returns
    -------
    float64
        New particle weight
    """
    return w * np.exp(-distance * SigmaT)


@njit
def prepare_nuSigmaF(mcdc):
    mesh = mcdc["technique"]["iqmc_mesh"]
    flux = mcdc["technique"]["iqmc_flux"]
    Nx = len(mesh["x"]) - 1
    Ny = len(mesh["y"]) - 1
    Nz = len(mesh["z"]) - 1
    # calculate nu*SigmaF for every cell
    for i in range(Nx):
        for j in range(Ny):
            for k in range(Nz):
                t = 0
                mat_idx = mcdc["technique"]["iqmc_material_idx"][t, i, j, k]
                material = mcdc["materials"][mat_idx]
                nu_f = material["nu_f"]
                SigmaF = material["fission"]
                mcdc["technique"]["iqmc_nuSigmaF_outter"][:, t, i, j, k] = (
                    nu_f * SigmaF * flux[:, t, i, j, k]
                )


@njit
def prepare_qmc_source(mcdc):
    """
    Iterates trhough all spatial cells to calculate the iQMC source. The source
    is a combination of the user input Fixed-Source plus the calculated
    Scattering-Source and Fission-Sources. Resutls are stored in
    mcdc['technique']['iqmc_source'], a matrix of size [G,Nt,Nx,Ny,Nz].

    """
    flux_scatter = mcdc["technique"]["iqmc_flux"]
    flux_fission = mcdc["technique"]["iqmc_flux"]
    if mcdc["setting"]["mode_eigenvalue"]:
        flux_fission = mcdc["technique"]["iqmc_flux_outter"]
    mesh = mcdc["technique"]["iqmc_mesh"]
    Nx = len(mesh["x"]) - 1
    Ny = len(mesh["y"]) - 1
    Nz = len(mesh["z"]) - 1

    fission = np.zeros_like(mcdc["technique"]["iqmc_source"])
    scatter = np.zeros_like(mcdc["technique"]["iqmc_source"])

    # calculate source for every cell and group in the iqmc_mesh
    for i in range(Nx):
        for j in range(Ny):
            for k in range(Nz):
                t = 0
                mat_idx = mcdc["technique"]["iqmc_material_idx"][t, i, j, k]
                # we can vectorize the multigroup calculation here
                fission[:, t, i, j, k] = fission_source(
                    flux_fission[:, t, i, j, k], mat_idx, mcdc
                )
                scatter[:, t, i, j, k] = scattering_source(
                    flux_scatter[:, t, i, j, k], mat_idx, mcdc
                )
    mcdc["technique"]["iqmc_effective_fission_outter"] = fission
    mcdc["technique"]["iqmc_effective_fission"] = fission
    mcdc["technique"]["iqmc_effective_scattering"] = scatter


@njit
def prepare_qmc_scattering_source(mcdc):
    """

    Iterates trhough all spatial cells to calculate the iQMC scattering-source.
    Resutls are stored in mcdc['technique']['iqmc_source'], a matrix
    of size [G,Nt,Nx,Ny,Nz].

    """
    Q = mcdc["technique"]["iqmc_source"]
    fixed_source = mcdc["technique"]["iqmc_fixed_source"]
    flux = mcdc["technique"]["iqmc_flux"]
    mesh = mcdc["technique"]["iqmc_mesh"]
    Nx = len(mesh["x"]) - 1
    Ny = len(mesh["y"]) - 1
    Nz = len(mesh["z"]) - 1
    # calculate source for every cell and group in the iqmc_mesh
    for i in range(Nx):
        for j in range(Ny):
            for k in range(Nz):
                t = 0
                mat_idx = mcdc["technique"]["iqmc_material_idx"][t, i, j, k]
                # we can vectorize the multigroup calculation here
                Q[:, t, i, j, k] = (
                    scattering_source(flux[:, t, i, j, k], mat_idx, mcdc)
                    + fixed_source[:, t, i, j, k]
                )


@njit
def prepare_qmc_fission_source(mcdc):
    """

    Iterates trhough all spatial cells to calculate the iQMC fission-source.
    Resutls are stored in mcdc['technique']['iqmc_source'], a matrix
    of size [G,Nt,Nx,Ny,Nz].

    """
    Q = mcdc["technique"]["iqmc_source"]
    fixed_source = mcdc["technique"]["iqmc_fixed_source"]
    flux = mcdc["technique"]["iqmc_flux"]
    mesh = mcdc["technique"]["iqmc_mesh"]
    Nx = len(mesh["x"]) - 1
    Ny = len(mesh["y"]) - 1
    Nz = len(mesh["z"]) - 1
    # calculate source for every cell and group in the iqmc_mesh
    for i in range(Nx):
        for j in range(Ny):
            for k in range(Nz):
                t = 0
                mat_idx = mcdc["technique"]["iqmc_material_idx"][t, i, j, k]
                # we can vectorize the multigroup calculation here
                Q[:, t, i, j, k] = (
                    fission_source(flux[:, t, i, j, k], mat_idx, mcdc)
                    + fixed_source[:, t, i, j, k]
                )


@njit
def prepare_qmc_particles(mcdc):
    """
    Create N_particles assigning the position, direction, and group from the
    QMC Low-Discrepency Sequence. Particles are added to the bank_source.

    """
    # determine which portion of particles to loop through
    N_particle = mcdc["setting"]["N_particle"]
    N_work = mcdc["mpi_work_size"]
    rank = mcdc["mpi_rank"]
    start = int(rank * N_work)
    stop = int((rank + 1) * N_work)

    # low discrepency sequence
    lds = mcdc["technique"]["iqmc_lds"]
    # source
    mesh = mcdc["technique"]["iqmc_mesh"]
    Nx = len(mesh["x"]) - 1
    Ny = len(mesh["y"]) - 1
    Nz = len(mesh["z"]) - 1
    # total number of spatial cells
    Nt = Nx * Ny * Nz
    # outter mesh boundaries for sampling position
    xa = mesh["x"][0]
    xb = mesh["x"][-1]
    ya = mesh["y"][0]
    yb = mesh["y"][-1]
    za = mesh["z"][0]
    zb = mesh["z"][-1]

    for n in range(start, stop):
        # Create new particle
        P_new = np.zeros(1, dtype=type_.particle_record)[0]
        # assign direction
        P_new["x"] = sample_qmc_position(xa, xb, lds[n, 0])
        P_new["y"] = sample_qmc_position(ya, yb, lds[n, 4])
        P_new["z"] = sample_qmc_position(za, zb, lds[n, 3])
        # Sample isotropic direction
        P_new["ux"], P_new["uy"], P_new["uz"] = sample_qmc_isotropic_direction(
            lds[n, 1], lds[n, 5]
        )
        if P_new["ux"] == 0.0:
            P_new["ux"] += 0.01
        # time and group
        P_new["t"] = 0
        P_new["g"] = 0
        t, x, y, z, outside = mesh_get_index(P_new, mesh)
        mat_idx = mcdc["technique"]["iqmc_material_idx"][t, x, y, z]
        G = mcdc["materials"][mat_idx]["G"]
        Q = mcdc["technique"]["iqmc_source"].copy()
        # calculate dx,dy,dz and then dV
        # TODO: Bug where if x = 0.0 the x-index is -1
        dV = iqmc_cell_volume(x, y, z, mesh)
        # Source tilt
        if mcdc["technique"]["iqmc_source_tilt"]:
            iqmc_tilt_source(x, y, z, t, P_new, Q, mcdc)
        # set particle weight
        P_new["iqmc_w"] = Q[:, t, x, y, z] * dV * Nt / N_particle
        P_new["w"] = (P_new["iqmc_w"]).sum()
        # add to source bank
        add_particle(P_new, mcdc["bank_source"])


@njit
def fission_source(phi, mat_id, mcdc):
    """
    Calculate the fission source for use with iQMC.

    Parameters
    ----------
    phi : float64
        scalar flux in the spatial cell
    mat_idx :
        material index
    mcdc : TYPE
        DESCRIPTION.

    Returns
    -------
    float64
        fission source

    """
    # TODO: Now, only single-nuclide material is allowed
    material = mcdc["nuclides"][mat_id]
    chi_p = material["chi_p"]
    chi_d = material["chi_d"]
    nu_p = material["nu_p"]
    nu_d = material["nu_d"]
    J = material["J"]
    SigmaF = material["fission"]
    F_p = np.dot(chi_p.T, nu_p * SigmaF * phi)
    F_d = np.dot(chi_d.T, (nu_d.T * SigmaF * phi).sum(axis=1))
    F = F_p + F_d

    return F


@njit
def scattering_source(phi, mat_id, mcdc):
    """
    Calculate the scattering source for use with iQMC.

    Parameters
    ----------
    phi : float64
        scalar flux in the spatial cell
    mat_idx :
        material index
    mcdc : TYPE
        DESCRIPTION.

    Returns
    -------
    float64
        scattering source

    """
    material = mcdc["materials"][mat_id]
    chi_s = material["chi_s"]
    SigmaS = material["scatter"]
    return np.dot(chi_s.T, SigmaS * phi)


@njit
def qmc_res(flux_new, flux_old):
    """

    Calculate residual between scalar flux iterations.

    Parameters
    ----------
    flux_new : TYPE
        Current scalar flux iteration.
    flux_old : TYPE
        previous scalar flux iteration.

    Returns
    -------
    float64
        L2 Norm of arrays.

    """
    size = flux_old.size
    flux_new = flux_new.reshape((size,))
    flux_old = flux_old.reshape((size,))
    res = np.linalg.norm((flux_new - flux_old), ord=2)
    return res


@njit
def score_iqmc_flux(P, distance, mcdc):
    """

    Tally the scalar flux and linear source tilt.

    Parameters
    ----------
    P : particle
    distance : float64
        tracklength.
    mcdc : TYPE
        DESCRIPTION.

    Returns
    -------
    None.

    """

    # Get indices
    mesh = mcdc["technique"]["iqmc_mesh"]
    material = mcdc["materials"][P["material_ID"]]
    w = P["iqmc_w"]
    SigmaT = material["total"]
    SigmaS = material["scatter"]
    SigmaF = material["fission"]
    nu_f = material["nu_f"]
    t, x, y, z, outside = mesh_get_index(P, mesh)
    if outside:
        return
    dV = iqmc_cell_volume(x, y, z, mesh)
    mat_id = P["material_ID"]

    # Score
    if SigmaT.all() > 0.0:
        flux = w * (1 - np.exp(-(distance * SigmaT))) / (SigmaT * dV)
    else:
        flux = distance * w / dV
    mcdc["technique"]["iqmc_flux"][:, t, x, y, z] += flux
<<<<<<< HEAD

    # source tilt tallies
    if mcdc["technique"]["iqmc_source_tilt"] > 0:
        Nx = mesh["x"].size - 1
        Ny = mesh["y"].size - 1
        Nz = mesh["z"].size - 1
        dx = dy = dz = 1.0
        if (mesh["x"][x] != -INF) and (mesh["x"][x] != INF):
            dx = mesh["x"][x + 1] - mesh["x"][x]
        if (mesh["y"][y] != -INF) and (mesh["y"][y] != INF):
            dy = mesh["y"][y + 1] - mesh["y"][y]
        if (mesh["z"][z] != -INF) and (mesh["z"][z] != INF):
            dz = mesh["z"][z + 1] - mesh["z"][z]
        # linear x-component
        if Nx > 1:
            x_mid = mesh["x"][x] + (dx * 0.5)
            mcdc["technique"]["iqmc_source_x"][:, t, x, y, z] += iqmc_linear_tally(
                P["ux"], P["x"], dx, x_mid, dy, dz, w, distance, SigmaT
            )
        # linear y-component
        if Ny > 1:
            y_mid = mesh["y"][y] + (dy * 0.5)
            mcdc["technique"]["iqmc_source_y"][:, t, x, y, z] += iqmc_linear_tally(
                P["uy"], P["y"], dy, y_mid, dx, dz, w, distance, SigmaT
            )
        # linear z-component
        if Nz > 1:
            z_mid = mesh["z"][z] + (dz * 0.5)
            mcdc["technique"]["iqmc_source_z"][:, t, x, y, z] += iqmc_linear_tally(
                P["uz"], P["z"], dz, z_mid, dx, dy, w, distance, SigmaT
            )
        if mcdc["technique"]["iqmc_source_tilt"] > 1:
            if Nx > 1 and Ny > 1:
                mcdc["technique"]["iqmc_source_xy"][
                    :, t, x, y, z
                ] += iqmc_bilinear_tally(
                    P["ux"],
                    P["x"],
                    dx,
                    x_mid,
                    P["uy"],
                    P["y"],
                    dy,
                    y_mid,
                    dz,
                    w,
                    distance,
                    SigmaT,
                )
            if Nx > 1 and Nz > 1:
                mcdc["technique"]["iqmc_source_xz"][
                    :, t, x, y, z
                ] += iqmc_bilinear_tally(
                    P["ux"],
                    P["x"],
                    dx,
                    x_mid,
                    P["uz"],
                    P["z"],
                    dz,
                    z_mid,
                    dy,
                    w,
                    distance,
                    SigmaT,
                )
            if Ny > 1 and Nz > 1:
                mcdc["technique"]["iqmc_source_yz"][
                    :, t, x, y, z
                ] += iqmc_bilinear_tally(
                    P["uy"],
                    P["y"],
                    dy,
                    y_mid,
                    P["uz"],
                    P["z"],
                    dz,
                    z_mid,
                    dx,
                    w,
                    distance,
                    SigmaT,
                )
            if mcdc["technique"]["iqmc_source_tilt"] > 2:
                mcdc["technique"]["iqmc_source_xy"][
                    :, t, x, y, z
                ] += iqmc_trilinear_tally(
                    P["ux"],
                    P["x"],
                    dx,
                    x_mid,
                    P["uy"],
                    P["y"],
                    dy,
                    y_mid,
                    P["uz"],
                    P["z"],
                    dz,
                    z_mid,
                    w,
                    distance,
                    SigmaT,
                )
=======
    # effective source tallies
    mcdc["technique"]["iqmc_effective_scattering"][:, t, x, y, z] += scattering_source(
        flux, mat_id, mcdc
    )
    mcdc["technique"]["iqmc_effective_fission"][:, t, x, y, z] += fission_source(
        flux, mat_id, mcdc
    )
    mcdc["technique"]["iqmc_nuSigmaF"][:, t, x, y, z] += nu_f * SigmaF * flux
>>>>>>> 07b9f0a9


@njit
def iqmc_cell_volume(x, y, z, mesh):
    """
    Calculate the volume of the current spatial cell.

    Parameters
    ----------
    x : int64
        Current x-position index.
    y : int64
        Current y-position index.
    z : int64
        Current z-position index.
    mesh : TYPE
        iqmc mesh.

    Returns
    -------
    dV : float64
        cell volume.

    """
    dx = dy = dz = 1
    if (mesh["x"][x] != -INF) and (mesh["x"][x] != INF):
        dx = mesh["x"][x + 1] - mesh["x"][x]
    if (mesh["y"][y] != -INF) and (mesh["y"][y] != INF):
        dy = mesh["y"][y + 1] - mesh["y"][y]
    if (mesh["z"][z] != -INF) and (mesh["z"][z] != INF):
        dz = mesh["z"][z + 1] - mesh["z"][z]
    dV = dx * dy * dz
    return dV


@njit
def sample_qmc_position(a, b, sample):
    return a + (b - a) * sample


@njit
def sample_qmc_isotropic_direction(sample1, sample2):
    """

    Sample the an isotropic direction using samples between [0,1].

    Parameters
    ----------
    sample1 : float64
        LDS sample 1.
    sample2 : float64
        LDS sample 2.

    Returns
    -------
    ux : float64
        x direction.
    uy : float64
        y direction.
    uz : float64
        z direction.

    """
    # Sample polar cosine and azimuthal angle uniformly
    mu = 2.0 * sample1 - 1.0
    azi = 2.0 * PI * sample2

    # Convert to Cartesian coordinates
    c = (1.0 - mu**2) ** 0.5
    uy = math.cos(azi) * c
    uz = math.sin(azi) * c
    ux = mu
    return ux, uy, uz


@njit
def sample_qmc_group(sample, G):
    """
    Uniformly sample energy group using a random sample between [0,1].

    Parameters
    ----------
    sample : float64
        LDS sample.
    G : int64
        Number of energy groups.

    Returns
    -------
    int64
        Assigned energy group.

    """
    return int(np.floor(sample * G))


@njit
def generate_iqmc_material_idx(mcdc):
    """
    This algorithm is meant to loop through every spatial cell of the
    iQMC mesh and assign a material index according to the material_ID at
    the center of the cell.

    Therefore, the whole cell is treated as the material located at the
    center of the cell, regardless of whethere there are more materials
    present.

    A crude but quick approximation.
    """
    iqmc_mesh = mcdc["technique"]["iqmc_mesh"]
    Nx = len(iqmc_mesh["x"]) - 1
    Ny = len(iqmc_mesh["y"]) - 1
    Nz = len(iqmc_mesh["z"]) - 1
    dx = dy = dz = 1
    t = 0
    # variables for cell finding functions
    trans = np.zeros((3,))
    # create particle to utilize cell finding functions
    P_temp = np.zeros(1, dtype=type_.particle)[0]
    # set default attributes
    P_temp["alive"] = True
    P_temp["material_ID"] = -1
    P_temp["cell_ID"] = -1

    x_mid = 0.5 * (iqmc_mesh["x"][1:] + iqmc_mesh["x"][:-1])
    y_mid = 0.5 * (iqmc_mesh["y"][1:] + iqmc_mesh["y"][:-1])
    z_mid = 0.5 * (iqmc_mesh["z"][1:] + iqmc_mesh["z"][:-1])

    # loop through every cell
    for i in range(Nx):
        x = x_mid[i]
        for j in range(Ny):
            y = y_mid[j]
            for k in range(Nz):
                z = z_mid[k]

                # assign cell center position
                P_temp["x"] = x
                P_temp["y"] = y
                P_temp["z"] = z

                # set cell_ID
                P_temp["cell_ID"] = get_particle_cell(P_temp, 0, trans, mcdc)

                # set material_ID
                material_ID = get_particle_material(P_temp, mcdc)

                # assign material index
                mcdc["technique"]["iqmc_material_idx"][t, i, j, k] = material_ID


@njit
def iqmc_reset_tallies(mcdc):
    mcdc["technique"]["iqmc_source"] = np.zeros_like(mcdc["technique"]["iqmc_source"])
    mcdc["technique"]["iqmc_source_x"] = np.zeros_like(
        mcdc["technique"]["iqmc_source_x"]
    )
    mcdc["technique"]["iqmc_source_y"] = np.zeros_like(
        mcdc["technique"]["iqmc_source_y"]
    )
    mcdc["technique"]["iqmc_source_z"] = np.zeros_like(
        mcdc["technique"]["iqmc_source_z"]
    )
    mcdc["technique"]["iqmc_source_xy"] = np.zeros_like(
        mcdc["technique"]["iqmc_source_xy"]
    )
    mcdc["technique"]["iqmc_source_xz"] = np.zeros_like(
        mcdc["technique"]["iqmc_source_xz"]
    )
    mcdc["technique"]["iqmc_source_yz"] = np.zeros_like(
        mcdc["technique"]["iqmc_source_yz"]
    )
    mcdc["technique"]["iqmc_source_xyz"] = np.zeros_like(
        mcdc["technique"]["iqmc_source_xyz"]
    )
    mcdc["technique"]["iqmc_flux"] = np.zeros_like(mcdc["technique"]["iqmc_flux"])


@njit
def iqmc_distribute_flux(mcdc):
    flux_local = mcdc["technique"]["iqmc_flux"].copy()
    sourceX_local = mcdc["technique"]["iqmc_source_x"].copy()
    sourceY_local = mcdc["technique"]["iqmc_source_y"].copy()
    sourceZ_local = mcdc["technique"]["iqmc_source_z"].copy()
    sourceXY_local = mcdc["technique"]["iqmc_source_xy"].copy()
    sourceXZ_local = mcdc["technique"]["iqmc_source_xz"].copy()
    sourceYZ_local = mcdc["technique"]["iqmc_source_yz"].copy()
    sourceXYZ_local = mcdc["technique"]["iqmc_source_xyz"].copy()
    # TODO: is there a way to do this without creating a new matrix ?
    flux_total = np.zeros_like(flux_local, np.float64)
    sourceX_total = np.zeros_like(sourceX_local, np.float64)
    sourceY_total = np.zeros_like(sourceY_local, np.float64)
    sourceZ_total = np.zeros_like(sourceZ_local, np.float64)
    sourceXY_total = np.zeros_like(sourceXY_local, np.float64)
    sourceXZ_total = np.zeros_like(sourceXZ_local, np.float64)
    sourceYZ_total = np.zeros_like(sourceYZ_local, np.float64)
    sourceXYZ_total = np.zeros_like(sourceXYZ_local, np.float64)
    with objmode():
        MPI.COMM_WORLD.Allreduce(flux_local, flux_total, op=MPI.SUM)
        MPI.COMM_WORLD.Allreduce(sourceX_local, sourceX_total, op=MPI.SUM)
        MPI.COMM_WORLD.Allreduce(sourceY_local, sourceY_total, op=MPI.SUM)
        MPI.COMM_WORLD.Allreduce(sourceZ_local, sourceZ_total, op=MPI.SUM)
        MPI.COMM_WORLD.Allreduce(sourceXY_local, sourceXY_total, op=MPI.SUM)
        MPI.COMM_WORLD.Allreduce(sourceXZ_local, sourceXZ_total, op=MPI.SUM)
        MPI.COMM_WORLD.Allreduce(sourceYZ_local, sourceYZ_total, op=MPI.SUM)
        MPI.COMM_WORLD.Allreduce(sourceXYZ_local, sourceXYZ_total, op=MPI.SUM)
    mcdc["technique"]["iqmc_flux"] = flux_total.copy()
    mcdc["technique"]["iqmc_source_x"] = sourceX_total.copy()
    mcdc["technique"]["iqmc_source_y"] = sourceY_total.copy()
    mcdc["technique"]["iqmc_source_z"] = sourceZ_total.copy()
    mcdc["technique"]["iqmc_source_xy"] = sourceXY_total.copy()
    mcdc["technique"]["iqmc_source_xz"] = sourceXZ_total.copy()
    mcdc["technique"]["iqmc_source_yz"] = sourceYZ_total.copy()
    mcdc["technique"]["iqmc_source_xyz"] = sourceXYZ_total.copy()


@njit
def lartg(f, g):
    """
    Originally a Lapack routine to generate a plane rotation with
    real cosine and real sine.

    Reference
    ----------
    https://netlib.org/lapack/explore-html/df/dd1/group___o_t_h_e_rauxiliary_ga86f8f877eaea0386cdc2c3c175d9ea88.html#:~:text=DLARTG%20generates%20a%20plane%20rotation%20with%20real%20cosine,%3D%20G%20%2F%20R%20Hence%20C%20%3E%3D%200.

    Parameters
    ----------
    f :  The first component of vector to be rotated.
    g :  The second component of vector to be rotated.

    Returns
    -------
    c : The cosine of the rotation.
    s : The sine of the rotation.
    r : The nonzero component of the rotated vector.

    """
    r = np.sign(f) * np.sqrt(f * f + g * g)
    c = f / r
    s = g / r
    return c, s, r


@njit
def modified_gram_schmidt(V, u):
    """
    Modified Gram Schmidt routine

    """
    V = np.ascontiguousarray(V)
    w1 = u - np.dot(V, np.dot(V.T, u))
    v1 = w1 / np.linalg.norm(w1)
    w2 = v1 - np.dot(V, np.dot(V.T, v1))
    v2 = w2 / np.linalg.norm(w2)
    V = np.append(V, v2, axis=1)
    # TODO: unit test that each column of V.dot(v2) == 0
    # for i in range(V.shape[1]):
    #     temp = V[:,i].dot(v2)
    #     try:
    #         assert np.isclose(temp, 0.0)
    #     except:
    #         print(temp)
    return V


# =============================================================================
# iQMC Source Tilting
# =============================================================================
# TODO: Not all ST tallies have been built for case where SigmaT = 0.0


@njit
def iqmc_linear_tally(mu, x, dx, x_mid, dy, dz, w, distance, SigmaT):
    if SigmaT.all() > 1e-12:
        a = mu * (
            w * (1 - (1 + distance * SigmaT) * np.exp(-SigmaT * distance)) / SigmaT**2
        )
        b = (x - x_mid) * (w * (1 - np.exp(-SigmaT * distance)) / SigmaT)
        Q = 12 * (a + b) / (dx**3 * dy * dz)
    else:
        Q = mu * w * distance ** (2) / 2 + w * (x - x_mid) * distance
    return Q


@njit
def iqmc_bilinear_tally(ux, x, dx, x_mid, uy, y, dy, y_mid, dz, w, S, SigmaT):
    # TODO: integral incase of SigmaT = 0
    Q = (
        (1 / SigmaT**3)
        * w
        * (
            (x - x_mid) * SigmaT * (uy + (y - y_mid) * SigmaT)
            + ux * (2 * uy + (y - y_mid) * SigmaT)
            + np.exp(-S * SigmaT)
            * (
                -2 * ux * uy
                + ((-x + x_mid) * uy + ux * (-y + y_mid - 2 * S * uy)) * SigmaT
                - (x - x_mid + S * ux) * (y - y_mid + S * uy) * SigmaT**2
            )
        )
    )

    Q *= 144 / (dx**3 * dy**3 * dz)
    return Q


@njit
def iqmc_trilinear_tally(
    ux, x, dx, x_mid, uy, y, dy, y_mid, uz, z, dz, z_mid, w, S, SigmaT
):
    # TODO: precompute some variables like (x-x_mid) and SigmaT*S
    Q = (
        (1 / SigmaT**4)
        * w
        * (
            (x - x_mid)
            * SigmaT
            * (
                (y - y_mid) * SigmaT * (uz + (z - z_mid) * SigmaT)
                + uy * (2 * uz + (z - z_mid) * SigmaT)
            )
            + ux
            * (
                (y - y_mid) * SigmaT * (2 * uz + (z - z_mid) * SigmaT)
                + 2 * uy * (3 * uz + (z - z_mid) * SigmaT)
            )
            + np.exp(-SigmaT * S)
            * (
                -(
                    (x - x_mid)
                    * SigmaT
                    * (
                        (y - y_mid)
                        * SigmaT
                        * ((z - z_mid) * SigmaT + uz * (1 + S * SigmaT))
                        + uy
                        * (
                            (z - z_mid) * SigmaT * (1 + SigmaT * S)
                            + uz * (2 + SigmaT * S * (2 + SigmaT * S))
                        )
                    )
                )
                - ux
                * (
                    (y - y_mid)
                    * SigmaT
                    * (
                        (z - z_mid) * SigmaT * (1 + SigmaT * S)
                        + uz * (2 + SigmaT * S * (2 + SigmaT * S))
                    )
                    + uy * ((z - z_mid) * SigmaT * (2 + SigmaT * S))
                    + uz * (6 + SigmaT * S * (6 + SigmaT * S * (3 + SigmaT * S)))
                )
            )
        )
    )
    Q *= 1278 / (dx**3 * dy**3 * dz**3)
    return Q


@njit
def prepare_qmc_tilt_source(mcdc):
    """
    Parameters
    ----------
    mcdc : TYPE
        DESCRIPTION.

    Returns
    -------
    None.

    """
    mesh = mcdc["technique"]["iqmc_mesh"]
    Nx = len(mesh["x"]) - 1
    Ny = len(mesh["y"]) - 1
    Nz = len(mesh["z"]) - 1
    t = 0
    source_x = mcdc["technique"]["iqmc_source_x"]
    source_y = mcdc["technique"]["iqmc_source_y"]
    source_z = mcdc["technique"]["iqmc_source_z"]
    source_xy = mcdc["technique"]["iqmc_source_xy"]
    source_xz = mcdc["technique"]["iqmc_source_xz"]
    source_yz = mcdc["technique"]["iqmc_source_yz"]
    source_xyz = mcdc["technique"]["iqmc_source_xyz"]

    # calculate source for every cell and group in the iqmc_mesh
    for i in range(Nx):
        for j in range(Ny):
            for k in range(Nz):
                mat_idx = mcdc["technique"]["iqmc_material_idx"][t, i, j, k]
                if Nx > 1:
                    source_x[:, t, i, j, k] = scattering_source(
                        source_x[:, t, i, j, k], mat_idx, mcdc
                    ) + fission_source(source_x[:, t, i, j, k], mat_idx, mcdc)
                if Ny > 1:
                    source_y[:, t, i, j, k] = scattering_source(
                        source_y[:, t, i, j, k], mat_idx, mcdc
                    ) + fission_source(source_y[:, t, i, j, k], mat_idx, mcdc)
                if Nz > 1:
                    source_z[:, t, i, j, k] = scattering_source(
                        source_z[:, t, i, j, k], mat_idx, mcdc
                    ) + fission_source(source_z[:, t, i, j, k], mat_idx, mcdc)
                if mcdc["technique"]["iqmc_source_tilt"] > 1:
                    if Nx > 1 and Ny > 1:
                        source_xy[:, t, i, j, k] = scattering_source(
                            source_xy[:, t, i, j, k], mat_idx, mcdc
                        ) + fission_source(source_xy[:, t, i, j, k], mat_idx, mcdc)
                    if Nx > 1 and Nz > 1:
                        source_xz[:, t, i, j, k] = scattering_source(
                            source_xz[:, t, i, j, k], mat_idx, mcdc
                        ) + fission_source(source_xz[:, t, i, j, k], mat_idx, mcdc)
                    if Ny > 1 and Nz > 1:
                        source_yz[:, t, i, j, k] = scattering_source(
                            source_yz[:, t, i, j, k], mat_idx, mcdc
                        ) + fission_source(source_yz[:, t, i, j, k], mat_idx, mcdc)
                    if mcdc["technique"]["iqmc_source_tilt"] > 2:
                        source_xyz[:, t, i, j, k] = scattering_source(
                            source_xyz[:, t, i, j, k], mat_idx, mcdc
                        ) + fission_source(source_xyz[:, t, i, j, k], mat_idx, mcdc)


@njit
def iqmc_tilt_source(x, y, z, t, P, Q, mcdc):
    mesh = mcdc["technique"]["iqmc_mesh"]
    Nx = len(mesh["x"]) - 1
    Ny = len(mesh["y"]) - 1
    Nz = len(mesh["z"]) - 1
    dx = mesh["x"][x + 1] - mesh["x"][x]
    dy = mesh["y"][y + 1] - mesh["y"][y]
    dz = mesh["z"][z + 1] - mesh["z"][z]
    x_mid = mesh["x"][x] + (0.5 * dx)
    y_mid = mesh["y"][y] + (0.5 * dy)
    z_mid = mesh["z"][z] + (0.5 * dz)
    # linear x-component
    if Nx > 1:
        Q[:, t, x, y, z] += mcdc["technique"]["iqmc_source_x"][:, t, x, y, z] * (
            P["x"] - x_mid
        )
    # linear y-component
    if Ny > 1:
        Q[:, t, x, y, z] += mcdc["technique"]["iqmc_source_y"][:, t, x, y, z] * (
            P["y"] - y_mid
        )
    # linear z-component
    if Nz > 1:
        Q[:, t, x, y, z] += mcdc["technique"]["iqmc_source_z"][:, t, x, y, z] * (
            P["z"] - z_mid
        )

    if mcdc["technique"]["iqmc_source_tilt"] > 1:
        if Nx > 1 and Ny > 1:
            Q[:, t, x, y, z] += (
                mcdc["technique"]["iqmc_source_xy"][:, t, x, y, z]
                * (P["x"] - x_mid)
                * (P["y"] - y_mid)
            )
        if Nx > 1 and Nz > 1:
            Q[:, t, x, y, z] += (
                mcdc["technique"]["iqmc_source_xz"][:, t, x, y, z]
                * (P["x"] - x_mid)
                * (P["z"] - z_mid)
            )
        if Ny > 1 and Nz > 1:
            Q[:, t, x, y, z] += (
                mcdc["technique"]["iqmc_source_yz"][:, t, x, y, z]
                * (P["y"] - y_mid)
                * (P["z"] - z_mid)
            )
        if mcdc["technique"]["iqmc_source_tilt"] > 2:
            Q[:, t, x, y, z] += (
                mcdc["technique"]["iqmc_source_xyz"][:, t, x, y, z]
                * (P["x"] - x_mid)
                * (P["y"] - y_mid)
                * (P["z"] - z_mid)
            )


@njit
def iqmc_distribute_sources(mcdc):
    """
    This function is meant to distribute iqmc_total_source to the relevant
    invidual source contributions, e.x. source, source-x, source-y,
    source-z, source-xy, etc. -> source_total

    Parameters
    ----------
    mcdc : TYPE
        DESCRIPTION.

    Returns
    -------
    None.

    """
    total_source = mcdc["technique"]["iqmc_total_source"].copy()
    matrix_shape = mcdc["technique"]["iqmc_flux"].shape
    vector_size = mcdc["technique"]["iqmc_flux"].size

    mesh = mcdc["technique"]["iqmc_mesh"]
    Nx = len(mesh["x"]) - 1
    Ny = len(mesh["y"]) - 1
    Nz = len(mesh["z"]) - 1
    Vsize = 0

    mcdc["technique"]["iqmc_flux"] = np.reshape(
        total_source[Vsize:vector_size].copy(), matrix_shape
    )
    Vsize += vector_size

    if mcdc["technique"]["iqmc_source_tilt"] > 0:
        if Nx > 1:
            mcdc["technique"]["iqmc_source_x"] = np.reshape(
                total_source[Vsize : (Vsize + vector_size)], matrix_shape
            )
            Vsize += vector_size
        if Ny > 1:
            mcdc["technique"]["iqmc_source_y"] = np.reshape(
                total_source[Vsize : (Vsize + vector_size)], matrix_shape
            )
            Vsize += vector_size
        if Nz > 1:
            mcdc["technique"]["iqmc_source_z"] = np.reshape(
                total_source[Vsize : (Vsize + vector_size)], matrix_shape
            )
            Vsize += vector_size
        if mcdc["technique"]["iqmc_source_tilt"] > 1:
            if Nx > 1 and Ny > 1:
                mcdc["technique"]["iqmc_source_xy"] = np.reshape(
                    total_source[Vsize : (Vsize + vector_size)], matrix_shape
                )
                Vsize += vector_size
            if Nx > 1 and Nz > 1:
                mcdc["technique"]["iqmc_source_yz"] = np.reshape(
                    total_source[Vsize : (Vsize + vector_size)], matrix_shape
                )
                Vsize += vector_size
            if Ny > 1 and Nz > 1:
                mcdc["technique"]["iqmc_source_xz"] = np.reshape(
                    total_source[Vsize : (Vsize + vector_size)], matrix_shape
                )
                Vsize += vector_size
            if mcdc["technique"]["iqmc_source_tilt"] > 2:
                if Nx > 1 and Ny > 1 and Nz > 1:
                    mcdc["technique"]["iqmc_source_xyz"] = np.reshape(
                        total_source[Vsize : (Vsize + vector_size)], matrix_shape
                    )
                    Vsize += vector_size


@njit
def iqmc_consolidate_sources(mcdc):
    """
    This function is meant to collect the relevant invidual source
    contributions, e.x. source, source-x, source-y, source-z, source-xy, etc.
    and combine them into one vector (source_total)

    Parameters
    ----------
    mcdc : TYPE
        DESCRIPTION.

    Returns
    -------
    None.

    """
    total_source = mcdc["technique"]["iqmc_total_source"]
    matrix_shape = mcdc["technique"]["iqmc_flux"].shape
    vector_size = mcdc["technique"]["iqmc_flux"].size
    mesh = mcdc["technique"]["iqmc_mesh"]
    Nx = len(mesh["x"]) - 1
    Ny = len(mesh["y"]) - 1
    Nz = len(mesh["z"]) - 1
    Vsize = 0

    total_source[Vsize:vector_size] = np.reshape(
        mcdc["technique"]["iqmc_flux"].copy(), vector_size
    )
    Vsize += vector_size

    if mcdc["technique"]["iqmc_source_tilt"] > 0:
        if Nx > 1:
            total_source[Vsize : (Vsize + vector_size)] = np.reshape(
                mcdc["technique"]["iqmc_source_x"], vector_size
            )
            Vsize += vector_size
        if Ny > 1:
            total_source[Vsize : (Vsize + vector_size)] = np.reshape(
                mcdc["technique"]["iqmc_source_y"], vector_size
            )
            Vsize += vector_size
        if Nz > 1:
            total_source[Vsize : (Vsize + vector_size)] = np.reshape(
                mcdc["technique"]["iqmc_source_z"], vector_size
            )
            Vsize += vector_size
        if mcdc["technique"]["iqmc_source_tilt"] > 1:
            if Nx > 1 and Ny > 1:
                total_source[Vsize : (Vsize + vector_size)] = np.reshape(
                    mcdc["technique"]["iqmc_source_xy"], vector_size
                )
                Vsize += vector_size
            if Nx > 1 and Nz > 1:
                total_source[Vsize : (Vsize + vector_size)] = np.reshape(
                    mcdc["technique"]["iqmc_source_yz"], vector_size
                )
                Vsize += vector_size
            if Ny > 1 and Nz > 1:
                total_source[Vsize : (Vsize + vector_size)] = np.reshape(
                    mcdc["technique"]["iqmc_source_xz"], vector_size
                )
                Vsize += vector_size
            if mcdc["technique"]["iqmc_source_tilt"] > 2:
                if Nx > 1 and Ny > 1 and Nz > 1:
                    total_source[Vsize : (Vsize + vector_size)] = np.reshape(
                        mcdc["technique"]["iqmc_source_xyz"], vector_size
                    )
                    Vsize += vector_size


@njit
def iqmc_distribute_tallies(mcdc):
    # TODO: is there a way to do this without creating a new matrix ?
    flux_local = mcdc["technique"]["iqmc_flux"].copy()
    scatter_local = mcdc["technique"]["iqmc_effective_scattering"].copy()
    fission_local = mcdc["technique"]["iqmc_effective_fission"].copy()
    nuSigmaF_local = mcdc["technique"]["iqmc_nuSigmaF"].copy()
    flux_total = np.zeros_like(flux_local)
    scatter_total = np.zeros_like(scatter_local)
    fission_total = np.zeros_like(fission_local)
    nuSigmaF_total = np.zeros_like(nuSigmaF_local)
    with objmode():
        MPI.COMM_WORLD.Allreduce(flux_local, flux_total, op=MPI.SUM)
        MPI.COMM_WORLD.Allreduce(scatter_local, scatter_total, op=MPI.SUM)
        MPI.COMM_WORLD.Allreduce(fission_local, fission_total, op=MPI.SUM)
        MPI.COMM_WORLD.Allreduce(nuSigmaF_local, nuSigmaF_total, op=MPI.SUM)
    mcdc["technique"]["iqmc_flux"] = flux_total
    mcdc["technique"]["iqmc_effective_scattering"] = scatter_total
    mcdc["technique"]["iqmc_effective_fission"] = fission_total
    mcdc["technique"]["iqmc_nuSigmaF"] = nuSigmaF_total


@njit
def iqmc_reset_tallies(mcdc):
    # zero flux for next iteration
    mcdc["technique"]["iqmc_flux"] = np.zeros_like(mcdc["technique"]["iqmc_flux"])
    # zero source for next iteration
    mcdc["technique"]["iqmc_effective_scattering"] = np.zeros_like(
        mcdc["technique"]["iqmc_effective_scattering"]
    )
    mcdc["technique"]["iqmc_effective_fission"] = np.zeros_like(
        mcdc["technique"]["iqmc_effective_fission"]
    )
    mcdc["technique"]["iqmc_nuSigmaF"] = np.zeros_like(
        mcdc["technique"]["iqmc_nuSigmaF"]
    )


@njit
def iqmc_update_source(mcdc):
    keff = mcdc["k_eff"]
    scatter = mcdc["technique"]["iqmc_effective_scattering"]
    fixed = mcdc["technique"]["iqmc_fixed_source"]
    if mcdc["setting"]["mode_eigenvalue"]:
        fission = mcdc["technique"]["iqmc_effective_fission_outter"]
    else:
        fission = mcdc["technique"]["iqmc_effective_fission"]
    mcdc["technique"]["iqmc_source"] = scatter + fission / keff + fixed


# =============================================================================
# iQMC Iterative Method Mapping Functions
# =============================================================================


@njit
def AxV(V, b, mcdc):
    """
    Linear operator to be used with Scipy's Krylov Solvers.
    To use them, the scalar flux can be the only input.
    """
    mcdc["technique"]["iqmc_total_source"] = V.copy()
    iqmc_distribute_sources(mcdc)

    # reset bank size
    mcdc["bank_source"]["size"] = 0
    mcdc["technique"]["iqmc_source"] = np.zeros_like(mcdc["technique"]["iqmc_source"])

    # QMC Sweep
    prepare_qmc_source(mcdc)
    if mcdc["technique"]["iqmc_source_tilt"]:
        prepare_qmc_tilt_source(mcdc)
    prepare_qmc_particles(mcdc)
    iqmc_reset_tallies(mcdc)
    loop_source(mcdc)
    # sum resultant flux on all processors
    iqmc_distribute_flux(mcdc)

    iqmc_consolidate_sources(mcdc)
    v_out = mcdc["technique"]["iqmc_total_source"].copy()
    axv = V - (v_out - b)

    return axv


@njit
def RHS(mcdc):
    """
    We solve A x = b with a Krylov method. This function extracts
    b by doing a transport sweep of the fixed-source.
    """
    # reshape v and assign to iqmc_flux
    Nt = mcdc["technique"]["iqmc_flux"].size
    mcdc["technique"]["iqmc_flux"] = np.zeros_like(mcdc["technique"]["iqmc_flux"])

    # reset bank size
    mcdc["bank_source"]["size"] = 0
    mcdc["technique"]["iqmc_source"] = np.zeros_like(mcdc["technique"]["iqmc_source"])

    # QMC Sweep
    prepare_qmc_source(mcdc)
    if mcdc["technique"]["iqmc_source_tilt"]:
        prepare_qmc_tilt_source(mcdc)
    prepare_qmc_particles(mcdc)
    iqmc_reset_tallies(mcdc)
    loop_source(mcdc)
    # sum resultant flux on all processors
    iqmc_distribute_flux(mcdc)

    iqmc_consolidate_sources(mcdc)
    b = mcdc["technique"]["iqmc_total_source"].copy()

    return b


@njit
def HxV(V, mcdc):
    """
    Linear operator for Davidson method,
    scattering + streaming terms -> (I-L^(-1)S)*phi
    """
    # flux input is most recent iteration of eigenvector
    v = V[:, -1]
    # reshape v and assign to iqmc_flux
    vector_size = v.size
    matrix_shape = mcdc["technique"]["iqmc_flux"].shape
    mcdc["technique"]["iqmc_flux"] = np.reshape(v.copy(), matrix_shape)
    # reset bank size
    mcdc["bank_source"]["size"] = 0
    mcdc["technique"]["iqmc_source"] = np.zeros_like(mcdc["technique"]["iqmc_source"])

    # QMC Sweep
    # prepare_qmc_scattering_source(mcdc)
    mcdc["technique"]["iqmc_source"] = (
        mcdc["technique"]["iqmc_fixed_source"]
        + mcdc["technique"]["iqmc_effective_scattering"]
    )
    mcdc["technique"]["iqmc_effective_scattering"] = np.zeros_like(
        mcdc["technique"]["iqmc_effective_scattering"]
    )
    prepare_qmc_particles(mcdc)
    mcdc["technique"]["iqmc_flux"] = np.zeros_like(mcdc["technique"]["iqmc_flux"])
    loop_source(mcdc)
    # sum resultant flux on all processors
    iqmc_distribute_tallies(mcdc)

    v_out = np.reshape(mcdc["technique"]["iqmc_flux"].copy(), (vector_size,))
    axv = v - v_out
    axv = np.reshape(axv, (vector_size, 1))

    return axv


@njit
def FxV(V, mcdc):
    """
    Linear operator for Davidson method,
    fission term -> (L^(-1)F*phi)
    """
    # flux input is most recent iteration of eigenvector
    v = V[:, -1]
    # reshape v and assign to iqmc_flux
    vector_size = v.size
    matrix_shape = mcdc["technique"]["iqmc_flux"].shape
    mcdc["technique"]["iqmc_flux"] = np.reshape(v.copy(), matrix_shape)

    # reset bank size
    mcdc["bank_source"]["size"] = 0
    mcdc["technique"]["iqmc_source"] = np.zeros_like(mcdc["technique"]["iqmc_source"])

    # QMC Sweep
    # prepare_qmc_fission_source(mcdc)
    mcdc["technique"]["iqmc_source"] = (
        mcdc["technique"]["iqmc_fixed_source"]
        + mcdc["technique"]["iqmc_effective_fission"]
    )
    mcdc["technique"]["iqmc_effective_fission"] = np.zeros_like(
        mcdc["technique"]["iqmc_effective_fission"]
    )
    prepare_qmc_particles(mcdc)
    mcdc["technique"]["iqmc_flux"] = np.zeros_like(mcdc["technique"]["iqmc_flux"])
    loop_source(mcdc)
    # sum resultant flux on all processors
    iqmc_distribute_tallies(mcdc)

    v_out = np.reshape(mcdc["technique"]["iqmc_flux"].copy(), (vector_size, 1))

    return v_out


@njit
def preconditioner(V, mcdc, num_sweeps=3):
    """
    Linear operator approximation of (I-L^(-1)S)*phi

    In this case the preconditioner is a specified number of purely scattering
    transport sweeps.
    """
    # flux input is most recent iteration of eigenvector
    v = V[:, -1]
    # reshape v and assign to iqmc_flux
    vector_size = v.size
    matrix_shape = mcdc["technique"]["iqmc_flux"].shape
    mcdc["technique"]["iqmc_flux"] = np.reshape(v.copy(), matrix_shape)

    for i in range(num_sweeps):
        # reset bank size
        mcdc["bank_source"]["size"] = 0
        # mcdc["technique"]["iqmc_source"] = np.zeros_like(
        #     mcdc["technique"]["iqmc_source"]
        # )

        # QMC Sweep
        # prepare_qmc_scattering_source(mcdc)
        mcdc["technique"]["iqmc_source"] = (
            mcdc["technique"]["iqmc_fixed_source"]
            + mcdc["technique"]["iqmc_effective_scattering"]
        )
        mcdc["technique"]["iqmc_effective_scattering"] = np.zeros_like(
            mcdc["technique"]["iqmc_effective_scattering"]
        )
        prepare_qmc_particles(mcdc)
        mcdc["technique"]["iqmc_flux"] = np.zeros_like(mcdc["technique"]["iqmc_flux"])
        loop_source(mcdc)
        # sum resultant flux on all processors
        iqmc_distribute_tallies(mcdc)

    v_out = np.reshape(mcdc["technique"]["iqmc_flux"].copy(), (vector_size,))
    v_out = v - v_out
    v_out = np.reshape(v_out, (vector_size, 1))

    return v_out


# =============================================================================
# Weight Roulette
# =============================================================================


@njit
def weight_roulette(P, mcdc):
    """
    If neutron weight below wr_threshold, then enter weight rouelette
    technique. Neutron has 'chance' probability of having its weight increased
    by factor of 1/CHANCE, and 1-CHANCE probability of terminating.

    Parameters
    ----------
    P :
    mcdc :

    Returns
    -------
    None.

    """
    chance = mcdc["technique"]["wr_chance"]
    x = rng(mcdc)
    if x <= chance:
        P["iqmc_w"] /= chance
        P["w"] /= chance
    else:
        P["alive"] = False


# ==============================================================================
# Sensitivity quantification (Derivative Source Method)
# =============================================================================


@njit
def sensitivity_surface(P, surface, material_ID_old, material_ID_new, mcdc):
    # Put the current particle into the secondary bank
    add_particle(copy_particle(P), mcdc["bank_active"])

    # Assign sensitivity_ID
    P["sensitivity_ID"] = surface["sensitivity_ID"]

    # Get materials
    material_old = mcdc["materials"][material_ID_old]
    material_new = mcdc["materials"][material_ID_new]

    # Determine the plus and minus components and then their weight signs
    trans = P["translation"]
    sign = surface_evaluate(P, surface, trans)
    if sign > 0.0:
        # New is +, old is -
        sign_new = -1.0
        sign_old = 1.0
    else:
        sign_new = 1.0
        sign_old = -1.0

    # Get XS
    g = P["g"]
    SigmaT_old = material_old["total"][g]
    SigmaT_new = material_new["total"][g]
    SigmaS_old = material_old["scatter"][g]
    SigmaS_new = material_new["scatter"][g]
    SigmaF_old = material_old["fission"][g]
    SigmaF_new = material_new["fission"][g]
    nu_s_old = material_old["nu_s"][g]
    nu_s_new = material_new["nu_s"][g]
    nu_old = material_old["nu_f"][g]
    nu_new = material_new["nu_f"][g]

    nuSigmaS_old = nu_s_old * SigmaS_old
    nuSigmaS_new = nu_s_new * SigmaS_new
    nuSigmaF_old = nu_old * SigmaF_old
    nuSigmaF_new = nu_new * SigmaF_new

    # Get inducing flux
    #   Apply constant flux approximation for tangent direction [Dupree 2002]
    mu = abs(surface_normal_component(P, surface, trans))
    if mu < 0.01:
        mu = 0.01 / 2
    flux = P["w"] / mu

    # Get source type probabilities
    delta = -(SigmaT_old * sign_old + SigmaT_new * sign_new)
    scatter = nuSigmaS_old * sign_old + nuSigmaS_new * sign_new
    fission = nuSigmaF_old * sign_old + nuSigmaF_new * sign_new
    p_delta = abs(delta)
    p_scatter = abs(scatter)
    p_fission = abs(fission)
    p_total = p_delta + p_scatter + p_fission

    # Base weight
    w_hat = p_total * flux

    # Sample source type
    xi = rng(mcdc) * p_total
    tot = p_delta
    if tot > xi:
        # Delta source
        sign_delta = delta / p_delta
        P["w"] = w_hat * sign_delta
    else:
        tot += p_scatter
        if tot > xi:
            # Scattering source
            total_scatter = nuSigmaS_old + nuSigmaS_new
            w_hat *= total_scatter / p_scatter

            # Sample if it is from + or - component
            if nuSigmaS_old > rng(mcdc) * total_scatter:
                sample_phasespace_scattering(P, material_old, P, mcdc)
                P["w"] = w_hat * sign_old
            else:
                sample_phasespace_scattering(P, material_new, P, mcdc)
                P["w"] = w_hat * sign_new
        else:
            # Fission source
            total_fission = nuSigmaF_old + nuSigmaF_new
            w_hat *= total_fission / p_fission

            # Sample if it is from + or - component
            if nuSigmaF_old > rng(mcdc) * total_fission:
                sample_phasespace_fission(P, material_old, P, mcdc)
                P["w"] = w_hat * sign_old
            else:
                sample_phasespace_fission(P, material_new, P, mcdc)
                P["w"] = w_hat * sign_new


@njit
def sensitivity_material(P, mcdc):
    # Get material
    material = mcdc["materials"][P["material_ID"]]
    g = P["g"]
    SigmaT = material["total"][g]

    # Check if sensitivity nuclide is sampled
    N_nuclide = material["N_nuclide"]
    if N_nuclide == 1:
        nuclide = mcdc["nuclides"][material["nuclide_IDs"][0]]
    else:
        xi = rng(mcdc) * SigmaT
        tot = 0.0
        for i in range(N_nuclide):
            nuclide = mcdc["nuclides"][material["nuclide_IDs"][i]]
            density = material["nuclide_densities"][i]
            tot += density * nuclide["total"][g]
            if xi < tot:
                break
    if not nuclide["sensitivity"]:
        return

    # Undo implicit capture
    if mcdc["technique"]["implicit_capture"]:
        SigmaC = material["capture"][g]
        P["w"] *= SigmaT / (SigmaT - SigmaC)

    # Revive and assign sensitivity_ID
    P["alive"] = True
    P["sensitivity_ID"] = nuclide["sensitivity_ID"]

    # Get XS
    g = P["g"]
    SigmaT = nuclide["total"][g]
    SigmaS = nuclide["scatter"][g]
    SigmaF = nuclide["fission"][g]
    nu_s = nuclide["nu_s"][g]
    nu = nuclide["nu_f"][g]

    nuSigmaS = nu_s * SigmaS
    nuSigmaF = nu * SigmaF

    # Set weight
    total = SigmaT + nuSigmaS + nuSigmaF
    P["w"] = total * P["w"] / SigmaT

    # Sample source type
    xi = rng(mcdc) * total
    tot = SigmaT
    if tot > xi:
        # Delta source
        P["w"] *= -1
    else:
        tot += nuSigmaS
        if tot > xi:
            # Scattering source
            sample_phasespace_scattering(P, nuclide, P, mcdc)
        else:
            # Fission source
            sample_phasespace_fission_nuclide(P, nuclide, P, mcdc)


# ==============================================================================
# Particle tracker
# ==============================================================================


@njit
def track_particle(P, mcdc):
    idx = mcdc["particle_track_N"]
    mcdc["particle_track"][idx, 0] = mcdc["particle_track_history_ID"]
    mcdc["particle_track"][idx, 1] = mcdc["particle_track_particle_ID"]
    mcdc["particle_track"][idx, 2] = P["g"] + 1
    mcdc["particle_track"][idx, 3] = P["t"]
    mcdc["particle_track"][idx, 4] = P["x"]
    mcdc["particle_track"][idx, 5] = P["y"]
    mcdc["particle_track"][idx, 6] = P["z"]
    mcdc["particle_track"][idx, 7] = P["w"]
    mcdc["particle_track_N"] += 1


# =============================================================================
# Miscellany
# =============================================================================


@njit
def binary_search(val, grid):
    """
    Binary search that returns the bin index of a value val given grid grid

    Some special cases:
        val < min(grid)  --> -1
        val > max(grid)  --> size of bins
        val = a grid point --> bin location whose upper bound is val
                                 (-1 if val = min(grid)
    """

    left = 0
    right = len(grid) - 1
    mid = -1
    while left <= right:
        mid = int((left + right) / 2)
        if grid[mid] < val:
            left = mid + 1
        else:
            right = mid - 1
    return int(right)<|MERGE_RESOLUTION|>--- conflicted
+++ resolved
@@ -2721,13 +2721,21 @@
     dV = iqmc_cell_volume(x, y, z, mesh)
     mat_id = P["material_ID"]
 
-    # Score
+    # Score Flux
     if SigmaT.all() > 0.0:
         flux = w * (1 - np.exp(-(distance * SigmaT))) / (SigmaT * dV)
     else:
         flux = distance * w / dV
     mcdc["technique"]["iqmc_flux"][:, t, x, y, z] += flux
-<<<<<<< HEAD
+    
+    # effective source tallies
+    mcdc["technique"]["iqmc_effective_scattering"][:, t, x, y, z] += scattering_source(
+        flux, mat_id, mcdc
+    )
+    mcdc["technique"]["iqmc_effective_fission"][:, t, x, y, z] += fission_source(
+        flux, mat_id, mcdc
+    )
+    mcdc["technique"]["iqmc_nuSigmaF"][:, t, x, y, z] += nu_f * SigmaF * flux
 
     # source tilt tallies
     if mcdc["technique"]["iqmc_source_tilt"] > 0:
@@ -2831,16 +2839,6 @@
                     distance,
                     SigmaT,
                 )
-=======
-    # effective source tallies
-    mcdc["technique"]["iqmc_effective_scattering"][:, t, x, y, z] += scattering_source(
-        flux, mat_id, mcdc
-    )
-    mcdc["technique"]["iqmc_effective_fission"][:, t, x, y, z] += fission_source(
-        flux, mat_id, mcdc
-    )
-    mcdc["technique"]["iqmc_nuSigmaF"][:, t, x, y, z] += nu_f * SigmaF * flux
->>>>>>> 07b9f0a9
 
 
 @njit
@@ -3105,6 +3103,56 @@
     #     except:
     #         print(temp)
     return V
+
+
+@njit
+def iqmc_distribute_tallies(mcdc):
+    # TODO: is there a way to do this without creating a new matrix ?
+    flux_local = mcdc["technique"]["iqmc_flux"].copy()
+    scatter_local = mcdc["technique"]["iqmc_effective_scattering"].copy()
+    fission_local = mcdc["technique"]["iqmc_effective_fission"].copy()
+    nuSigmaF_local = mcdc["technique"]["iqmc_nuSigmaF"].copy()
+    flux_total = np.zeros_like(flux_local)
+    scatter_total = np.zeros_like(scatter_local)
+    fission_total = np.zeros_like(fission_local)
+    nuSigmaF_total = np.zeros_like(nuSigmaF_local)
+    with objmode():
+        MPI.COMM_WORLD.Allreduce(flux_local, flux_total, op=MPI.SUM)
+        MPI.COMM_WORLD.Allreduce(scatter_local, scatter_total, op=MPI.SUM)
+        MPI.COMM_WORLD.Allreduce(fission_local, fission_total, op=MPI.SUM)
+        MPI.COMM_WORLD.Allreduce(nuSigmaF_local, nuSigmaF_total, op=MPI.SUM)
+    mcdc["technique"]["iqmc_flux"] = flux_total
+    mcdc["technique"]["iqmc_effective_scattering"] = scatter_total
+    mcdc["technique"]["iqmc_effective_fission"] = fission_total
+    mcdc["technique"]["iqmc_nuSigmaF"] = nuSigmaF_total
+
+
+@njit
+def iqmc_reset_tallies(mcdc):
+    # zero flux for next iteration
+    mcdc["technique"]["iqmc_flux"] = np.zeros_like(mcdc["technique"]["iqmc_flux"])
+    # zero source for next iteration
+    mcdc["technique"]["iqmc_effective_scattering"] = np.zeros_like(
+        mcdc["technique"]["iqmc_effective_scattering"]
+    )
+    mcdc["technique"]["iqmc_effective_fission"] = np.zeros_like(
+        mcdc["technique"]["iqmc_effective_fission"]
+    )
+    mcdc["technique"]["iqmc_nuSigmaF"] = np.zeros_like(
+        mcdc["technique"]["iqmc_nuSigmaF"]
+    )
+
+
+@njit
+def iqmc_update_source(mcdc):
+    keff = mcdc["k_eff"]
+    scatter = mcdc["technique"]["iqmc_effective_scattering"]
+    fixed = mcdc["technique"]["iqmc_fixed_source"]
+    if mcdc["setting"]["mode_eigenvalue"]:
+        fission = mcdc["technique"]["iqmc_effective_fission_outter"]
+    else:
+        fission = mcdc["technique"]["iqmc_effective_fission"]
+    mcdc["technique"]["iqmc_source"] = scatter + fission / keff + fixed
 
 
 # =============================================================================
@@ -3463,56 +3511,6 @@
                     Vsize += vector_size
 
 
-@njit
-def iqmc_distribute_tallies(mcdc):
-    # TODO: is there a way to do this without creating a new matrix ?
-    flux_local = mcdc["technique"]["iqmc_flux"].copy()
-    scatter_local = mcdc["technique"]["iqmc_effective_scattering"].copy()
-    fission_local = mcdc["technique"]["iqmc_effective_fission"].copy()
-    nuSigmaF_local = mcdc["technique"]["iqmc_nuSigmaF"].copy()
-    flux_total = np.zeros_like(flux_local)
-    scatter_total = np.zeros_like(scatter_local)
-    fission_total = np.zeros_like(fission_local)
-    nuSigmaF_total = np.zeros_like(nuSigmaF_local)
-    with objmode():
-        MPI.COMM_WORLD.Allreduce(flux_local, flux_total, op=MPI.SUM)
-        MPI.COMM_WORLD.Allreduce(scatter_local, scatter_total, op=MPI.SUM)
-        MPI.COMM_WORLD.Allreduce(fission_local, fission_total, op=MPI.SUM)
-        MPI.COMM_WORLD.Allreduce(nuSigmaF_local, nuSigmaF_total, op=MPI.SUM)
-    mcdc["technique"]["iqmc_flux"] = flux_total
-    mcdc["technique"]["iqmc_effective_scattering"] = scatter_total
-    mcdc["technique"]["iqmc_effective_fission"] = fission_total
-    mcdc["technique"]["iqmc_nuSigmaF"] = nuSigmaF_total
-
-
-@njit
-def iqmc_reset_tallies(mcdc):
-    # zero flux for next iteration
-    mcdc["technique"]["iqmc_flux"] = np.zeros_like(mcdc["technique"]["iqmc_flux"])
-    # zero source for next iteration
-    mcdc["technique"]["iqmc_effective_scattering"] = np.zeros_like(
-        mcdc["technique"]["iqmc_effective_scattering"]
-    )
-    mcdc["technique"]["iqmc_effective_fission"] = np.zeros_like(
-        mcdc["technique"]["iqmc_effective_fission"]
-    )
-    mcdc["technique"]["iqmc_nuSigmaF"] = np.zeros_like(
-        mcdc["technique"]["iqmc_nuSigmaF"]
-    )
-
-
-@njit
-def iqmc_update_source(mcdc):
-    keff = mcdc["k_eff"]
-    scatter = mcdc["technique"]["iqmc_effective_scattering"]
-    fixed = mcdc["technique"]["iqmc_fixed_source"]
-    if mcdc["setting"]["mode_eigenvalue"]:
-        fission = mcdc["technique"]["iqmc_effective_fission_outter"]
-    else:
-        fission = mcdc["technique"]["iqmc_effective_fission"]
-    mcdc["technique"]["iqmc_source"] = scatter + fission / keff + fixed
-
-
 # =============================================================================
 # iQMC Iterative Method Mapping Functions
 # =============================================================================
