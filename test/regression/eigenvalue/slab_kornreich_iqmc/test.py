import numpy as np
import h5py
import mcdc
from mpi4py import MPI

comm = MPI.COMM_WORLD
rank = comm.Get_rank()


def test():
    # =========================================================================
    # Set model
    # =========================================================================
    # Based on Kornreich, ANE 2004, 31, 1477-1494,
    # DOI: 10.1016/j.anucene.2004.03.012

    # Set materials
    m1 = mcdc.material(
        capture=np.array([0.0]),
        scatter=np.array([[0.9]]),
        fission=np.array([0.1]),
        nu_p=np.array([6.0]),
    )
    m2 = mcdc.material(
        capture=np.array([0.68]),
        scatter=np.array([[0.2]]),
        fission=np.array([0.12]),
        nu_p=np.array([2.5]),
    )

    # Set surfaces
    s1 = mcdc.surface("plane-x", x=0.0, bc="vacuum")
    s2 = mcdc.surface("plane-x", x=1.5)
    s3 = mcdc.surface("plane-x", x=2.5, bc="vacuum")

    # Set cells
    mcdc.cell([+s1, -s2], m1)
    mcdc.cell([+s2, -s3], m2)

    # =========================================================================
    # iQMC Parameters
    # =========================================================================
    N = 10
    maxit = 5
    tol = 1e-3
    x = np.arange(0.0, 2.6, 0.1)
    Nx = len(x) - 1
    generator = "halton"
    fixed_source = np.zeros(Nx)
    phi0 = np.ones((Nx))

    # =========================================================================
    # Set tally, setting, and run mcdc
    # =========================================================================

    mcdc.iQMC(
        x=x,
        fixed_source=fixed_source,
        phi0=phi0,
        maxitt=maxit,
        tol=tol,
        generator=generator,
    )
    # Setting
    mcdc.setting(N_particle=N, progress_bar=False)
    mcdc.eigenmode()

    # Run
    mcdc.run()

    # =========================================================================
    # Check output
    # =========================================================================
    if rank == 0:
        output = h5py.File("output.h5", "r")
        answer = h5py.File("answer.h5", "r")

<<<<<<< HEAD
        a = answer["tally/iqmc_flux"][:]
        b = output["tally/iqmc_flux"][:]
        assert np.allclose(a, b)
=======
    output = h5py.File("output.h5", "r")
    answer = h5py.File("answer.h5", "r")

    a = answer["tally/iqmc_flux"][:]
    b = output["iqmc/flux"][:]
    assert np.allclose(a, b)
>>>>>>> 8ac0b4d2

        a = output["k_eff"][()]
        b = answer["k_eff"][()]
        assert np.allclose(a, b)

        output.close()
        answer.close()


if __name__ == "__main__":
    test()<|MERGE_RESOLUTION|>--- conflicted
+++ resolved
@@ -75,21 +75,12 @@
         output = h5py.File("output.h5", "r")
         answer = h5py.File("answer.h5", "r")
 
-<<<<<<< HEAD
         a = answer["tally/iqmc_flux"][:]
         b = output["tally/iqmc_flux"][:]
         assert np.allclose(a, b)
-=======
-    output = h5py.File("output.h5", "r")
-    answer = h5py.File("answer.h5", "r")
 
-    a = answer["tally/iqmc_flux"][:]
-    b = output["iqmc/flux"][:]
-    assert np.allclose(a, b)
->>>>>>> 8ac0b4d2
-
-        a = output["k_eff"][()]
-        b = answer["k_eff"][()]
+        a = answer["tally/iqmc_flux"][:]
+        b = output["iqmc/flux"][:]
         assert np.allclose(a, b)
 
         output.close()
